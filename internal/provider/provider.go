--- conflicted
+++ resolved
@@ -10,12 +10,8 @@
 	"github.com/auth0/terraform-provider-auth0/internal/auth0/branding"
 	"github.com/auth0/terraform-provider-auth0/internal/auth0/client"
 	"github.com/auth0/terraform-provider-auth0/internal/auth0/connection"
-<<<<<<< HEAD
 	database "github.com/auth0/terraform-provider-auth0/internal/auth0/connection/database"
 	okta "github.com/auth0/terraform-provider-auth0/internal/auth0/connection/okta"
-=======
-	"github.com/auth0/terraform-provider-auth0/internal/auth0/connection/database"
->>>>>>> 14dd513f
 	"github.com/auth0/terraform-provider-auth0/internal/auth0/customdomain"
 	"github.com/auth0/terraform-provider-auth0/internal/auth0/email"
 	"github.com/auth0/terraform-provider-auth0/internal/auth0/guardian"
@@ -104,12 +100,8 @@
 			"auth0_client_grant":               client.NewGrantResource(),
 			"auth0_global_client":              client.NewGlobalResource(),
 			"auth0_connection":                 connection.NewResource(),
-<<<<<<< HEAD
-			"auth0_connection_okta":            okta.NewOktaResource(),
-			"auth0_connection_database":        database.NewDatabaseResource(),
-=======
+			"auth0_connection_okta":            okta.NewConnectionResource(),
 			"auth0_connection_database":        database.NewConnectionResource(),
->>>>>>> 14dd513f
 			"auth0_connection_client":          connection.NewClientResource(),
 			"auth0_connection_clients":         connection.NewClientsResource(),
 			"auth0_custom_domain":              customdomain.NewResource(),
