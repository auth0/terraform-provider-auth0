package config

import (
	"context"
	"crypto/tls"
	"crypto/x509"
	"errors"
	"fmt"
	"net/http"
	"net/url"
	"regexp"
	"strconv"
	"time"

	"github.com/PuerkitoBio/rehttp"
	"github.com/auth0/go-auth0"
	"github.com/auth0/go-auth0/management"
	"github.com/auth0/terraform-provider-auth0/internal/mutex"
	"github.com/golang-jwt/jwt/v4"
	"github.com/hashicorp/terraform-plugin-sdk/v2/diag"
	"github.com/hashicorp/terraform-plugin-sdk/v2/helper/schema"
	"github.com/hashicorp/terraform-plugin-sdk/v2/meta"
	"github.com/zalando/go-keyring"
)

const providerName = "Terraform-Provider-Auth0" // #nosec G101
const secretAccessToken = "Auth0 CLI Access Token"

// Access tokens have no size limit, but should be smaller than (50*2048) bytes.
// The max number of loops safeguards against infinite loops, however unlikely.
const secretAccessTokenMaxChunks = 50

var version = "dev"

// Config is the type used for the
// *schema.Provider meta parameter.
type Config struct {
	api   *management.Management
	mutex *mutex.KeyValue
}

// New instantiates a new Config.
func New(apiClient *management.Management) *Config {
	return &Config{
		api:   apiClient,
		mutex: mutex.New(),
	}
}

// GetAPI fetches an instance of the *management.Management client.
func (c *Config) GetAPI() *management.Management {
	return c.api
}

// GetMutex fetches an instance of the *mutex.KeyValue.
func (c *Config) GetMutex() *mutex.KeyValue {
	return c.mutex
}

// ConfigureProvider will configure the *schema.Provider so that
// *management.Management client and *mutex.KeyValue is stored
// and passed into the subsequent resources as the meta parameter.
func ConfigureProvider(terraformVersion *string) schema.ConfigureContextFunc {
	return func(_ context.Context, data *schema.ResourceData) (interface{}, diag.Diagnostics) {
		var apiToken string
		domain := data.Get("domain").(string)
		clientID := data.Get("client_id").(string)
		clientSecret := data.Get("client_secret").(string)
		apiToken = data.Get("api_token").(string)
		audience := data.Get("audience").(string)
		debug := data.Get("debug").(bool)
<<<<<<< HEAD
		cliLogin := data.Get("cli_login").(bool)

		switch {
		case cliLogin:
			// Ensure domain is present
			if domain == "" {
				return nil, diag.Diagnostics{{
					Severity: diag.Error,
					Summary:  "Missing required configuration",
					Detail:   "The 'AUTH0_DOMAIN' must be specified along with the 'AUTH0_CLI_LOGIN'",
				}}
			}

			// Check for tempToken when cliLogin is enabled
			var tempToken string
			for i := 0; i < secretAccessTokenMaxChunks; i++ {
				a, err := keyring.Get(fmt.Sprintf("%s %d", secretAccessToken, i), domain)
				if errors.Is(err, keyring.ErrNotFound) || err != nil {
					break
				}
				tempToken += a
			}

			if tempToken == "" {
				return nil, diag.Diagnostics{{
					Severity: diag.Error,
					Summary:  "Authentication required",
					Detail:   "No authentication credentials found. Please log in using auth0 login via auth0-cli or disable CLI authentication by setting AUTH0_CLI_LOGIN to false..",
				}}
			}

			// Check if the token is expired
			if err := validateTokenExpiry(tempToken); err != nil {
				return nil, diag.Diagnostics{{
					Severity: diag.Error,
					Summary:  "Token validation failed",
					Detail:   err.Error(),
				}}
			}

			// Set the apiToken to the tempToken
			apiToken = tempToken

		case apiToken != "":
			// Ensure domain is present
			if domain == "" {
				return nil, diag.Diagnostics{{
=======
		dynamicCredentials := data.Get("dynamic_credentials").(bool)

		if !dynamicCredentials && apiToken == "" && (clientID == "" || clientSecret == "" || domain == "") {
			return nil, diag.Diagnostics{
				{
>>>>>>> 8bdd77b6
					Severity: diag.Error,
					Summary:  "Missing required configuration",
					Detail:   "The 'AUTH0_DOMAIN' must be specified along with the 'AUTH0_API_TOKEN'.",
				}}
			}

		case clientID != "" && clientSecret != "":
			// Ensure domain is present
			if domain == "" {
				return nil, diag.Diagnostics{{
					Severity: diag.Error,
					Summary:  "Missing required configuration",
					Detail:   "The 'AUTH0_DOMAIN' must be specified.",
				}}
			}

		default:
			return nil, diag.Diagnostics{{
				Severity: diag.Error,
				Summary:  "Missing environment variables",
				Detail:   "Either AUTH0_API_TOKEN, or AUTH0_CLIENT_ID & AUTH0_CLIENT_SECRET with AUTH0_DOMAIN must be configured.",
			}}
		}

		apiClient, err := management.New(domain,
			authenticationOption(clientID, clientSecret, apiToken, audience),
			management.WithDebug(debug),
			management.WithUserAgent(userAgent(terraformVersion)),
			management.WithAuth0ClientEnvEntry(providerName, version),
			management.WithNoRetries(),
			management.WithClient(customClientWithRetries()),
		)
		if err != nil {
			return nil, diag.FromErr(err)
		}

		return New(apiClient), nil
	}
}

func validateTokenExpiry(tokenString string) error {
	// Decode JWT token without verification
	token, _, err := new(jwt.Parser).ParseUnverified(tokenString, jwt.MapClaims{})
	if err != nil {
		return fmt.Errorf("invalid token: the retrieved auth0-cli token is not a valid JWT")
	}

	claims, ok := token.Claims.(jwt.MapClaims)
	if !ok {
		return fmt.Errorf("invalid token format: unable to parse token claims")
	}

	exp, ok := claims["exp"].(float64)
	if !ok {
		return fmt.Errorf("missing expiration: the token does not contain an expiration claim")
	}

	if time.Now().Unix() > int64(exp) {
		return fmt.Errorf("expired token: the stored auth0-cli token has expired. Please log in again")
	}

	return nil
}

// userAgent computes the desired User-Agent header for the *management.Management client.
func userAgent(terraformVersion *string) string {
	sdkVersion := auth0.Version
	terraformSDKVersion := meta.SDKVersionString() //nolint:staticcheck

	userAgent := fmt.Sprintf(
		"%s/%s (Go-Auth0-SDK/%s; Terraform-SDK/%s; Terraform/%s)",
		providerName,
		version,
		sdkVersion,
		terraformSDKVersion,
		*terraformVersion,
	)

	return userAgent
}

// authenticationOption computes the desired authentication option for the *management.Management client.
func authenticationOption(clientID, clientSecret, apiToken, audience string) management.Option {
	ctx := context.Background()

	if apiToken != "" {
		return management.WithStaticToken(apiToken)
	}

	if audience != "" {
		return management.WithClientCredentialsAndAudience(
			ctx,
			clientID,
			clientSecret,
			audience,
		)
	}

	return management.WithClientCredentials(ctx, clientID, clientSecret)
}

func customClientWithRetries() *http.Client {
	client := &http.Client{
		Transport: rateLimitTransport(
			retryableErrorTransport(
				http.DefaultTransport,
			),
		),
	}

	return client
}

func rateLimitTransport(tripper http.RoundTripper) http.RoundTripper {
	return rehttp.NewTransport(tripper, rateLimitRetry, rateLimitDelay)
}

func rateLimitRetry(attempt rehttp.Attempt) bool {
	if attempt.Response == nil {
		return false
	}

	return attempt.Response.StatusCode == http.StatusTooManyRequests
}

func rateLimitDelay(attempt rehttp.Attempt) time.Duration {
	resetAt := attempt.Response.Header.Get("X-RateLimit-Reset")

	resetAtUnix, err := strconv.ParseInt(resetAt, 10, 64)
	if err != nil {
		resetAtUnix = time.Now().Add(5 * time.Second).Unix()
	}

	return time.Duration(resetAtUnix-time.Now().Unix()) * time.Second
}

func retryableErrorTransport(tripper http.RoundTripper) http.RoundTripper {
	return rehttp.NewTransport(
		tripper,
		rehttp.RetryAll(
			rehttp.RetryMaxRetries(3),
			rehttp.RetryAny(
				rehttp.RetryStatuses(
					http.StatusServiceUnavailable,
					http.StatusInternalServerError,
					http.StatusBadGateway,
					http.StatusGatewayTimeout,
					// Cloudflare-specific server error that is generated
					// because Cloudflare did not receive an HTTP response
					// from the origin server after an HTTP Connection was made.
					524,
				),
				rehttp.RetryIsErr(retryableErrorRetryFunc),
			),
		),
		rehttp.ExpJitterDelay(500*time.Millisecond, 10*time.Second),
	)
}

func retryableErrorRetryFunc(err error) bool {
	if err == nil {
		return false
	}

	if v, ok := err.(*url.Error); ok {
		// Don't retry if the error was due to too many redirects.
		if regexp.MustCompile(`stopped after \d+ redirects\z`).MatchString(v.Error()) {
			return false
		}

		// Don't retry if the error was due to an invalid protocol scheme.
		if regexp.MustCompile(`unsupported protocol scheme`).MatchString(v.Error()) {
			return false
		}

		// Don't retry if the certificate issuer is unknown.
		if _, ok := v.Err.(*tls.CertificateVerificationError); ok {
			return false
		}

		// Don't retry if the certificate issuer is unknown.
		if _, ok := v.Err.(x509.UnknownAuthorityError); ok {
			return false
		}
	}

	// The error is likely recoverable so retry.
	return true
}<|MERGE_RESOLUTION|>--- conflicted
+++ resolved
@@ -69,17 +69,25 @@
 		apiToken = data.Get("api_token").(string)
 		audience := data.Get("audience").(string)
 		debug := data.Get("debug").(bool)
-<<<<<<< HEAD
+		dynamicCredentials := data.Get("dynamic_credentials").(bool)
 		cliLogin := data.Get("cli_login").(bool)
 
 		switch {
+		case dynamicCredentials:
+			if domain == "" {
+				return nil, diag.Diagnostics{{
+					Severity: diag.Error,
+					Summary:  "Missing required configuration",
+					Detail:   "The 'AUTH0_DOMAIN' must be specified along with the 'AUTH0_DYNAMIC_CREDENTIALS'.",
+				}}
+			}
 		case cliLogin:
 			// Ensure domain is present
 			if domain == "" {
 				return nil, diag.Diagnostics{{
 					Severity: diag.Error,
 					Summary:  "Missing required configuration",
-					Detail:   "The 'AUTH0_DOMAIN' must be specified along with the 'AUTH0_CLI_LOGIN'",
+					Detail:   "The 'AUTH0_DOMAIN' must be specified along with the 'AUTH0_CLI_LOGIN'.",
 				}}
 			}
 
@@ -97,7 +105,7 @@
 				return nil, diag.Diagnostics{{
 					Severity: diag.Error,
 					Summary:  "Authentication required",
-					Detail:   "No authentication credentials found. Please log in using auth0 login via auth0-cli or disable CLI authentication by setting AUTH0_CLI_LOGIN to false..",
+					Detail:   "No CLI token found. Please log in using 'auth0 login' via auth0-cli or disable 'AUTH0_CLI_LOGIN'.",
 				}}
 			}
 
@@ -117,13 +125,6 @@
 			// Ensure domain is present
 			if domain == "" {
 				return nil, diag.Diagnostics{{
-=======
-		dynamicCredentials := data.Get("dynamic_credentials").(bool)
-
-		if !dynamicCredentials && apiToken == "" && (clientID == "" || clientSecret == "" || domain == "") {
-			return nil, diag.Diagnostics{
-				{
->>>>>>> 8bdd77b6
 					Severity: diag.Error,
 					Summary:  "Missing required configuration",
 					Detail:   "The 'AUTH0_DOMAIN' must be specified along with the 'AUTH0_API_TOKEN'.",
@@ -144,7 +145,8 @@
 			return nil, diag.Diagnostics{{
 				Severity: diag.Error,
 				Summary:  "Missing environment variables",
-				Detail:   "Either AUTH0_API_TOKEN, or AUTH0_CLIENT_ID & AUTH0_CLIENT_SECRET with AUTH0_DOMAIN must be configured.",
+				Detail: "AUTH0_DOMAIN is required. Then configure either AUTH0_API_TOKEN, " +
+					"or AUTH0_CLIENT_ID & AUTH0_CLIENT_SECRET, or enable AUTH0_CLI_LOGIN=true (requires prior login).",
 			}}
 		}
 
