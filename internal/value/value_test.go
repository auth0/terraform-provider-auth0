package value

import (
	"encoding/json"
	"math"
	"testing"

	"github.com/hashicorp/go-cty/cty"
	"github.com/stretchr/testify/assert"
<<<<<<< HEAD
)

func TestBool(t *testing.T) {
	v := Bool(cty.NullVal(cty.Bool))
	if v != nil {
		t.Errorf("Expected to be nil, got %t", *v)
	}
=======
	"github.com/stretchr/testify/require"
)

func TestBool(t *testing.T) {
	actual := Bool(cty.NullVal(cty.Bool))
	assert.Nil(t, actual)
>>>>>>> 1387441e

	actual = Bool(cty.BoolVal(true))
	require.NotNil(t, actual)
	assert.True(t, *actual)

	actual = Bool(cty.BoolVal(false))
	require.NotNil(t, actual)
	assert.False(t, *actual)
}

func TestString(t *testing.T) {
<<<<<<< HEAD
	v := String(cty.NullVal(cty.String))
	if v != nil {
		t.Errorf("Expected to be nil, got %s", *v)
	}
=======
	actual := String(cty.NullVal(cty.String))
	assert.Nil(t, actual)
>>>>>>> 1387441e

	actual = String(cty.StringVal(""))
	require.NotNil(t, actual)
	assert.Empty(t, *actual)

	expected := "foo bar"
	actual = String(cty.StringVal(expected))
	require.NotNil(t, actual)
	assert.Equal(t, expected, *actual)
}

func TestInt(t *testing.T) {
<<<<<<< HEAD
	v := Int(cty.NullVal(cty.Number))
	if v != nil {
		t.Errorf("Expected to be nil, got %d", *v)
	}
=======
	actual := Int(cty.NullVal(cty.Number))
	assert.Nil(t, actual)

	var expected int64
	actual = Int(cty.NumberIntVal(expected))
	require.NotNil(t, actual)
	assert.Equal(t, int(expected), *actual)

	expected = -math.MaxInt64
	actual = Int(cty.NumberIntVal(expected))
	require.NotNil(t, actual)
	assert.Equal(t, int(expected), *actual)

	expected = math.MaxInt64
	actual = Int(cty.NumberIntVal(expected))
	require.NotNil(t, actual)
	assert.Equal(t, int(expected), *actual)
}
>>>>>>> 1387441e

func TestFloat64(t *testing.T) {
	actual := Float64(cty.NullVal(cty.Number))
	assert.Nil(t, actual)

	var expected float64
	actual = Float64(cty.NumberFloatVal(expected))
	require.NotNil(t, actual)
	assert.Equal(t, expected, *actual)

	expected = -math.MaxFloat64
	actual = Float64(cty.NumberFloatVal(expected))
	require.NotNil(t, actual)
	assert.Equal(t, expected, *actual)

	expected = math.MaxFloat64
	actual = Float64(cty.NumberFloatVal(expected))
	require.NotNil(t, actual)
	assert.Equal(t, expected, *actual)
}

func TestStrings(t *testing.T) {
	actual := Strings(cty.NilVal)
	assert.Nil(t, actual)

	actual = Strings(cty.ListValEmpty(cty.String))
	require.NotNil(t, actual)
	assert.Empty(t, *actual)

	expected := []string{"localhost/logout", "https://app.domain.com/logout"}
	var testInput []cty.Value
	for _, value := range expected {
		testInput = append(testInput, cty.StringVal(value))
	}

	actual = Strings(cty.ListVal(testInput))
	require.NotNil(t, actual)
	assert.Equal(t, expected, *actual)
}

func TestMapOfStrings(t *testing.T) {
	actual := MapOfStrings(cty.NilVal)
	assert.Nil(t, actual)

	actual = MapOfStrings(cty.MapValEmpty(cty.String))
	require.NotNil(t, actual)
	assert.Empty(t, actual)

	expected := map[string]string{
		"logout": "http://app.domain.com/logout",
		"login":  "http://app.domain.com/login",
	}
	testInput := make(map[string]cty.Value)
	for key, value := range expected {
		testInput[key] = cty.StringVal(value)
	}
<<<<<<< HEAD
}

func TestStringToJSON(t *testing.T) {
	v, err := StringToJSON(cty.NullVal(cty.String))
	assert.NoError(t, err)
	assert.Nil(t, v)

	mockJSON := "{\"bool\":true,\"int\":5,\"map\":{\"nested\":true},\"slice\":[1,2,3],\"string\":\"foo\"}"
	v, err = StringToJSON(cty.StringVal(mockJSON))
	assert.NoError(t, err)
	byte, _ := json.Marshal(v)
	assert.Equal(t, string(byte), mockJSON)

	invalidJSON := "[not valid json"
	v, err = StringToJSON(cty.StringVal(invalidJSON))
	assert.Error(t, err)
	assert.Nil(t, v)
=======

	actual = MapOfStrings(cty.MapVal(testInput))
	require.NotNil(t, actual)
	assert.Equal(t, expected, *actual)
>>>>>>> 1387441e
}<|MERGE_RESOLUTION|>--- conflicted
+++ resolved
@@ -7,22 +7,12 @@
 
 	"github.com/hashicorp/go-cty/cty"
 	"github.com/stretchr/testify/assert"
-<<<<<<< HEAD
-)
-
-func TestBool(t *testing.T) {
-	v := Bool(cty.NullVal(cty.Bool))
-	if v != nil {
-		t.Errorf("Expected to be nil, got %t", *v)
-	}
-=======
 	"github.com/stretchr/testify/require"
 )
 
 func TestBool(t *testing.T) {
 	actual := Bool(cty.NullVal(cty.Bool))
 	assert.Nil(t, actual)
->>>>>>> 1387441e
 
 	actual = Bool(cty.BoolVal(true))
 	require.NotNil(t, actual)
@@ -34,15 +24,8 @@
 }
 
 func TestString(t *testing.T) {
-<<<<<<< HEAD
-	v := String(cty.NullVal(cty.String))
-	if v != nil {
-		t.Errorf("Expected to be nil, got %s", *v)
-	}
-=======
 	actual := String(cty.NullVal(cty.String))
 	assert.Nil(t, actual)
->>>>>>> 1387441e
 
 	actual = String(cty.StringVal(""))
 	require.NotNil(t, actual)
@@ -55,12 +38,6 @@
 }
 
 func TestInt(t *testing.T) {
-<<<<<<< HEAD
-	v := Int(cty.NullVal(cty.Number))
-	if v != nil {
-		t.Errorf("Expected to be nil, got %d", *v)
-	}
-=======
 	actual := Int(cty.NullVal(cty.Number))
 	assert.Nil(t, actual)
 
@@ -79,7 +56,6 @@
 	require.NotNil(t, actual)
 	assert.Equal(t, int(expected), *actual)
 }
->>>>>>> 1387441e
 
 func TestFloat64(t *testing.T) {
 	actual := Float64(cty.NullVal(cty.Number))
@@ -136,7 +112,10 @@
 	for key, value := range expected {
 		testInput[key] = cty.StringVal(value)
 	}
-<<<<<<< HEAD
+
+	actual = MapOfStrings(cty.MapVal(testInput))
+	require.NotNil(t, actual)
+	assert.Equal(t, expected, *actual)
 }
 
 func TestStringToJSON(t *testing.T) {
@@ -154,10 +133,4 @@
 	v, err = StringToJSON(cty.StringVal(invalidJSON))
 	assert.Error(t, err)
 	assert.Nil(t, v)
-=======
-
-	actual = MapOfStrings(cty.MapVal(testInput))
-	require.NotNil(t, actual)
-	assert.Equal(t, expected, *actual)
->>>>>>> 1387441e
 }