package action

import (
	"context"

	"github.com/auth0/go-auth0"
	"github.com/auth0/go-auth0/management"
	"github.com/hashicorp/terraform-plugin-sdk/v2/diag"
	"github.com/hashicorp/terraform-plugin-sdk/v2/helper/schema"
	"github.com/hashicorp/terraform-plugin-sdk/v2/helper/validation"

	"github.com/auth0/terraform-provider-auth0/internal/config"
	internalError "github.com/auth0/terraform-provider-auth0/internal/error"
	internalSchema "github.com/auth0/terraform-provider-auth0/internal/schema"
)

// NewTriggerActionResource will return a new auth0_trigger_action resource.
func NewTriggerActionResource() *schema.Resource {
	return &schema.Resource{
		CreateContext: createTriggerAction,
		ReadContext:   readTriggerAction,
		UpdateContext: updateTriggerAction,
		DeleteContext: deleteTriggerAction,
		Importer: &schema.ResourceImporter{
			StateContext: internalSchema.ImportResourceGroupID("trigger", "action_id"),
		},
		Description: "With this resource, you can bind an action to a trigger. Once an action is created and deployed, it can be attached (i.e. bound) to a trigger so that it will be executed as part of a flow.\n\nOrdering of an action within a specific flow is not currently supported when using this resource; the action will get appended to the end of the flow. To precisely manage ordering, it is advised to either do so with the dashboard UI or with the `auth0_trigger_bindings` resource.",
		Schema: map[string]*schema.Schema{
			"trigger": {
				Type:     schema.TypeString,
				Required: true,
				ForceNew: true,
				ValidateFunc: validation.StringInSlice([]string{
					"post-login",
					"credentials-exchange",
					"pre-user-registration",
					"post-user-registration",
					"post-change-password",
					"send-phone-message",
					"password-reset-post-challenge",
					"custom-email-provider",
					"custom-phone-provider",
				}, false),
<<<<<<< HEAD
				Description: "The ID of the trigger to bind with. Available options: `post-login`, `credentials-exchange`, `pre-user-registration`, `post-user-registration`, `post-change-password`, `send-phone-message`, `password-reset-post-challenge`, `custom-token-exchange`, `custom-email-provider`, `custom-phone-provider`.",
=======
				Description: "The ID of the trigger to bind with. Available options: `post-login`, `credentials-exchange`, `pre-user-registration`, `post-user-registration`, `post-change-password`, `send-phone-message`, `password-reset-post-challenge`, `custom-email-provider`.",
>>>>>>> 6be23243
			},
			"action_id": {
				Type:        schema.TypeString,
				Required:    true,
				ForceNew:    true,
				Description: "The ID of the action to bind to the trigger.",
			},
			"display_name": {
				Type:        schema.TypeString,
				Optional:    true,
				Computed:    true,
				Description: "The name for this action within the trigger. This can be useful for distinguishing between multiple instances of the same action bound to a trigger. Defaults to action name when not provided.",
			},
		},
	}
}

func createTriggerAction(ctx context.Context, data *schema.ResourceData, meta interface{}) diag.Diagnostics {
	api := meta.(*config.Config).GetAPI()

	trigger := data.Get("trigger").(string)
	actionID := data.Get("action_id").(string)
	displayName := data.Get("display_name").(string)

	currentBindings, err := api.Action.Bindings(ctx, trigger)
	if err != nil {
		return diag.FromErr(err)
	}

	var updatedBindings []*management.ActionBinding
	for _, binding := range currentBindings.Bindings {
		if binding.Action.GetID() == actionID {
			internalSchema.SetResourceGroupID(data, trigger, actionID)
			return readTriggerAction(ctx, data, meta)
		}

		updatedBindings = append(updatedBindings, &management.ActionBinding{
			Ref: &management.ActionBindingReference{
				Type:  auth0.String("action_id"),
				Value: binding.Action.ID,
			},
			DisplayName: binding.DisplayName,
		})
	}

	if displayName == "" {
		action, err := api.Action.Read(ctx, actionID)
		if err != nil {
			return diag.FromErr(err)
		}

		displayName = action.GetName()
	}

	updatedBindings = append(updatedBindings, &management.ActionBinding{
		Ref: &management.ActionBindingReference{
			Type:  auth0.String("action_id"),
			Value: &actionID,
		},
		DisplayName: &displayName,
	})

	if err := api.Action.UpdateBindings(ctx, trigger, updatedBindings); err != nil {
		return diag.FromErr(err)
	}

	internalSchema.SetResourceGroupID(data, trigger, actionID)

	return readTriggerAction(ctx, data, meta)
}

func updateTriggerAction(ctx context.Context, data *schema.ResourceData, meta interface{}) diag.Diagnostics {
	api := meta.(*config.Config).GetAPI()

	trigger := data.Get("trigger").(string)
	actionID := data.Get("action_id").(string)
	displayName := data.Get("display_name").(string)

	var currentBindings []*management.ActionBinding
	var page int
	for {
		triggerBindingList, err := api.Action.Bindings(
			ctx,
			trigger,
			management.Page(page),
			management.PerPage(100),
		)
		if err != nil {
			return diag.FromErr(internalError.HandleAPIError(data, err))
		}

		currentBindings = append(currentBindings, triggerBindingList.Bindings...)

		if !triggerBindingList.HasNext() {
			break
		}

		page++
	}

	found := false
	var updatedBindings []*management.ActionBinding
	for _, binding := range currentBindings {
		if binding.Action.GetID() == actionID {
			updatedBindings = append(updatedBindings, &management.ActionBinding{
				Ref: &management.ActionBindingReference{
					Type:  auth0.String("action_id"),
					Value: &actionID,
				},
				DisplayName: &displayName,
			})
			found = true
			continue
		}
		updatedBindings = append(updatedBindings, &management.ActionBinding{
			Ref: &management.ActionBindingReference{
				Type:  auth0.String("action_id"),
				Value: binding.Action.ID,
			},
			DisplayName: binding.DisplayName,
		})
	}

	if !found {
		data.SetId("")
		return nil
	}

	if err := api.Action.UpdateBindings(ctx, trigger, updatedBindings); err != nil {
		return diag.FromErr(internalError.HandleAPIError(data, err))
	}

	return readTriggerAction(ctx, data, meta)
}

func readTriggerAction(ctx context.Context, data *schema.ResourceData, meta interface{}) diag.Diagnostics {
	api := meta.(*config.Config).GetAPI()

	trigger := data.Get("trigger").(string)
	actionID := data.Get("action_id").(string)

	var triggerBindings []*management.ActionBinding
	var page int
	for {
		triggerBindingList, err := api.Action.Bindings(
			ctx,
			trigger,
			management.Page(page),
			management.PerPage(100),
		)
		if err != nil {
			return diag.FromErr(internalError.HandleAPIError(data, err))
		}

		triggerBindings = append(triggerBindings, triggerBindingList.Bindings...)

		if !triggerBindingList.HasNext() {
			break
		}

		page++
	}

	for _, binding := range triggerBindings {
		if binding.Action.GetID() == actionID {
			return diag.FromErr(data.Set("display_name", binding.GetDisplayName()))
		}
	}

	data.SetId("")
	return nil
}

func deleteTriggerAction(ctx context.Context, data *schema.ResourceData, meta interface{}) diag.Diagnostics {
	api := meta.(*config.Config).GetAPI()

	trigger := data.Get("trigger").(string)
	actionID := data.Get("action_id").(string)

	triggerBindings, err := api.Action.Bindings(ctx, trigger)
	if err != nil {
		return diag.FromErr(internalError.HandleAPIError(data, err))
	}

	updatedBindings := make([]*management.ActionBinding, 0)
	for _, binding := range triggerBindings.Bindings {
		if binding.Action.GetID() == actionID {
			continue
		}

		updatedBindings = append(updatedBindings, &management.ActionBinding{
			Ref: &management.ActionBindingReference{
				Type:  auth0.String("action_id"),
				Value: binding.Action.ID,
			},
			DisplayName: binding.DisplayName,
		})
	}

	if err = api.Action.UpdateBindings(ctx, trigger, updatedBindings); err != nil {
		return diag.FromErr(internalError.HandleAPIError(data, err))
	}

	return nil
}<|MERGE_RESOLUTION|>--- conflicted
+++ resolved
@@ -41,11 +41,7 @@
 					"custom-email-provider",
 					"custom-phone-provider",
 				}, false),
-<<<<<<< HEAD
-				Description: "The ID of the trigger to bind with. Available options: `post-login`, `credentials-exchange`, `pre-user-registration`, `post-user-registration`, `post-change-password`, `send-phone-message`, `password-reset-post-challenge`, `custom-token-exchange`, `custom-email-provider`, `custom-phone-provider`.",
-=======
-				Description: "The ID of the trigger to bind with. Available options: `post-login`, `credentials-exchange`, `pre-user-registration`, `post-user-registration`, `post-change-password`, `send-phone-message`, `password-reset-post-challenge`, `custom-email-provider`.",
->>>>>>> 6be23243
+				Description: "The ID of the trigger to bind with. Available options: `post-login`, `credentials-exchange`, `pre-user-registration`, `post-user-registration`, `post-change-password`, `send-phone-message`, `password-reset-post-challenge`, `custom-email-provider`, `custom-phone-provider`.",
 			},
 			"action_id": {
 				Type:        schema.TypeString,
