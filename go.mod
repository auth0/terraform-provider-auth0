module github.com/auth0/terraform-provider-auth0

go 1.22.0
toolchain go1.22.9

require (
	github.com/PuerkitoBio/rehttp v1.4.0
	github.com/auth0/go-auth0 v1.17.0
	github.com/google/go-cmp v0.6.0
	github.com/hashicorp/go-cty v1.4.1-0.20200414143053-d3edf31b6320
	github.com/hashicorp/go-multierror v1.1.1
	github.com/hashicorp/terraform-plugin-docs v0.20.1
	github.com/hashicorp/terraform-plugin-sdk/v2 v2.35.0
	github.com/hashicorp/terraform-plugin-testing v1.11.0
	github.com/stretchr/testify v1.10.0
	gopkg.in/dnaeon/go-vcr.v3 v3.2.0
)

require (
	github.com/BurntSushi/toml v1.4.0 // indirect
	github.com/Kunde21/markdownfmt/v3 v3.1.0 // indirect
	github.com/Masterminds/goutils v1.1.1 // indirect
	github.com/Masterminds/semver/v3 v3.2.1 // indirect
	github.com/Masterminds/sprig/v3 v3.2.3 // indirect
	github.com/ProtonMail/go-crypto v1.1.0-alpha.2 // indirect
	github.com/agext/levenshtein v1.2.3 // indirect
	github.com/apparentlymart/go-textseg/v15 v15.0.0 // indirect
	github.com/armon/go-radix v1.0.0 // indirect
	github.com/bgentry/speakeasy v0.1.0 // indirect
	github.com/bmatcuk/doublestar/v4 v4.7.1 // indirect
	github.com/cloudflare/circl v1.3.8 // indirect
	github.com/davecgh/go-spew v1.1.1 // indirect
	github.com/fatih/color v1.17.0 // indirect
	github.com/golang/protobuf v1.5.4 // indirect
	github.com/google/uuid v1.6.0 // indirect
	github.com/hashicorp/cli v1.1.6 // indirect
	github.com/hashicorp/errwrap v1.1.0 // indirect
	github.com/hashicorp/go-checkpoint v0.5.0 // indirect
	github.com/hashicorp/go-cleanhttp v0.5.2 // indirect
	github.com/hashicorp/go-hclog v1.6.3 // indirect
	github.com/hashicorp/go-plugin v1.6.2 // indirect
	github.com/hashicorp/go-retryablehttp v0.7.7 // indirect
	github.com/hashicorp/go-uuid v1.0.3 // indirect
	github.com/hashicorp/go-version v1.7.0 // indirect
	github.com/hashicorp/hc-install v0.9.0 // indirect
	github.com/hashicorp/hcl/v2 v2.23.0 // indirect
	github.com/hashicorp/logutils v1.0.0 // indirect
	github.com/hashicorp/terraform-exec v0.21.0 // indirect
	github.com/hashicorp/terraform-json v0.23.0 // indirect
	github.com/hashicorp/terraform-plugin-go v0.25.0 // indirect
	github.com/hashicorp/terraform-plugin-log v0.9.0 // indirect
	github.com/hashicorp/terraform-registry-address v0.2.3 // indirect
	github.com/hashicorp/terraform-svchost v0.1.1 // indirect
	github.com/hashicorp/yamux v0.1.1 // indirect
	github.com/huandu/xstrings v1.4.0 // indirect
	github.com/imdario/mergo v0.3.15 // indirect
	github.com/mattn/go-colorable v0.1.13 // indirect
	github.com/mattn/go-isatty v0.0.20 // indirect
	github.com/mattn/go-runewidth v0.0.15 // indirect
	github.com/mitchellh/copystructure v1.2.0 // indirect
	github.com/mitchellh/go-testing-interface v1.14.1 // indirect
	github.com/mitchellh/go-wordwrap v1.0.1 // indirect
	github.com/mitchellh/mapstructure v1.5.0 // indirect
	github.com/mitchellh/reflectwalk v1.0.2 // indirect
	github.com/oklog/run v1.1.0 // indirect
	github.com/pmezard/go-difflib v1.0.0 // indirect
	github.com/posener/complete v1.2.3 // indirect
	github.com/rivo/uniseg v0.4.7 // indirect
	github.com/shopspring/decimal v1.4.0 // indirect
	github.com/spf13/cast v1.6.0 // indirect
	github.com/vmihailenco/msgpack v4.0.4+incompatible // indirect
	github.com/vmihailenco/msgpack/v5 v5.4.1 // indirect
	github.com/vmihailenco/tagparser/v2 v2.0.0 // indirect
	github.com/yuin/goldmark v1.7.7 // indirect
	github.com/yuin/goldmark-meta v1.1.0 // indirect
	github.com/zclconf/go-cty v1.15.0 // indirect
	go.abhg.dev/goldmark/frontmatter v0.2.0 // indirect
	golang.org/x/crypto v0.31.0 // indirect
	golang.org/x/exp v0.0.0-20240525044651-4c93da0ed11d // indirect
	golang.org/x/mod v0.21.0 // indirect
<<<<<<< HEAD
	golang.org/x/net v0.28.0 // indirect
	golang.org/x/oauth2 v0.24.0 // indirect
	golang.org/x/sync v0.9.0 // indirect
	golang.org/x/sys v0.27.0 // indirect
	golang.org/x/text v0.20.0 // indirect
	golang.org/x/tools v0.22.0 // indirect
=======
	golang.org/x/net v0.33.0 // indirect
	golang.org/x/oauth2 v0.26.0 // indirect
	golang.org/x/sync v0.10.0 // indirect
	golang.org/x/sys v0.28.0 // indirect
	golang.org/x/text v0.21.0 // indirect
	golang.org/x/tools v0.21.1-0.20240508182429-e35e4ccd0d2d // indirect
>>>>>>> e7292878
	google.golang.org/appengine v1.6.8 // indirect
	google.golang.org/genproto/googleapis/rpc v0.0.0-20240814211410-ddb44dafa142 // indirect
	google.golang.org/grpc v1.67.1 // indirect
	google.golang.org/protobuf v1.35.1 // indirect
	gopkg.in/yaml.v2 v2.4.0 // indirect
	gopkg.in/yaml.v3 v3.0.1 // indirect
)<|MERGE_RESOLUTION|>--- conflicted
+++ resolved
@@ -78,21 +78,12 @@
 	golang.org/x/crypto v0.31.0 // indirect
 	golang.org/x/exp v0.0.0-20240525044651-4c93da0ed11d // indirect
 	golang.org/x/mod v0.21.0 // indirect
-<<<<<<< HEAD
-	golang.org/x/net v0.28.0 // indirect
-	golang.org/x/oauth2 v0.24.0 // indirect
-	golang.org/x/sync v0.9.0 // indirect
-	golang.org/x/sys v0.27.0 // indirect
-	golang.org/x/text v0.20.0 // indirect
-	golang.org/x/tools v0.22.0 // indirect
-=======
 	golang.org/x/net v0.33.0 // indirect
 	golang.org/x/oauth2 v0.26.0 // indirect
 	golang.org/x/sync v0.10.0 // indirect
 	golang.org/x/sys v0.28.0 // indirect
 	golang.org/x/text v0.21.0 // indirect
 	golang.org/x/tools v0.21.1-0.20240508182429-e35e4ccd0d2d // indirect
->>>>>>> e7292878
 	google.golang.org/appengine v1.6.8 // indirect
 	google.golang.org/genproto/googleapis/rpc v0.0.0-20240814211410-ddb44dafa142 // indirect
 	google.golang.org/grpc v1.67.1 // indirect
