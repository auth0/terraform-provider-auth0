--- conflicted
+++ resolved
@@ -36,11 +36,7 @@
                 - application/json; charset=utf-8
         status: 404 Not Found
         code: 404
-<<<<<<< HEAD
-        duration: 303.832583ms
-=======
         duration: 352.04425ms
->>>>>>> db142814
     - id: 1
       request:
         proto: HTTP/1.1
@@ -70,21 +66,13 @@
         trailer: {}
         content_length: 605
         uncompressed: false
-<<<<<<< HEAD
-        body: '{"created_at":"2024-05-27T09:43:02.188Z","email":"testaccdatasourceorganization@auth0.com","email_verified":false,"identities":[{"connection":"Username-Password-Authentication","user_id":"665455a6971dfa41d42ed3fe","provider":"auth0","isSocial":false}],"name":"testaccdatasourceorganization@auth0.com","nickname":"testaccdatasourceorganization","picture":"https://s.gravatar.com/avatar/892f0bf2c3c9895065f505b28cba3106?s=480&r=pg&d=https%3A%2F%2Fcdn.auth0.com%2Favatars%2Fte.png","updated_at":"2024-05-27T09:43:02.188Z","user_id":"auth0|665455a6971dfa41d42ed3fe","username":"testaccdatasourceorganization"}'
-=======
         body: '{"created_at":"2024-05-27T09:21:58.314Z","email":"testaccdatasourceorganization@auth0.com","email_verified":false,"identities":[{"connection":"Username-Password-Authentication","user_id":"665450b6971dfa41d42ed17c","provider":"auth0","isSocial":false}],"name":"testaccdatasourceorganization@auth0.com","nickname":"testaccdatasourceorganization","picture":"https://s.gravatar.com/avatar/892f0bf2c3c9895065f505b28cba3106?s=480&r=pg&d=https%3A%2F%2Fcdn.auth0.com%2Favatars%2Fte.png","updated_at":"2024-05-27T09:21:58.314Z","user_id":"auth0|665450b6971dfa41d42ed17c","username":"testaccdatasourceorganization"}'
->>>>>>> db142814
         headers:
             Content-Type:
                 - application/json; charset=utf-8
         status: 201 Created
         code: 201
-<<<<<<< HEAD
-        duration: 462.531458ms
-=======
         duration: 437.000709ms
->>>>>>> db142814
     - id: 2
       request:
         proto: HTTP/1.1
@@ -104,35 +92,23 @@
                 - application/json
             User-Agent:
                 - Go-Auth0/1.4.1
-<<<<<<< HEAD
-        url: https://terraform-provider-auth0-dev.eu.auth0.com/api/v2/users/auth0%7C665455a6971dfa41d42ed3fe
-=======
         url: https://terraform-provider-auth0-dev.eu.auth0.com/api/v2/users/auth0%7C665450b6971dfa41d42ed17c
->>>>>>> db142814
-        method: GET
-      response:
-        proto: HTTP/2.0
-        proto_major: 2
-        proto_minor: 0
-        transfer_encoding: []
-        trailer: {}
-        content_length: -1
-        uncompressed: true
-<<<<<<< HEAD
-        body: '{"created_at":"2024-05-27T09:43:02.188Z","email":"testaccdatasourceorganization@auth0.com","email_verified":false,"identities":[{"connection":"Username-Password-Authentication","user_id":"665455a6971dfa41d42ed3fe","provider":"auth0","isSocial":false}],"name":"testaccdatasourceorganization@auth0.com","nickname":"testaccdatasourceorganization","picture":"https://s.gravatar.com/avatar/892f0bf2c3c9895065f505b28cba3106?s=480&r=pg&d=https%3A%2F%2Fcdn.auth0.com%2Favatars%2Fte.png","updated_at":"2024-05-27T09:43:02.188Z","user_id":"auth0|665455a6971dfa41d42ed3fe","username":"testaccdatasourceorganization"}'
-=======
+        method: GET
+      response:
+        proto: HTTP/2.0
+        proto_major: 2
+        proto_minor: 0
+        transfer_encoding: []
+        trailer: {}
+        content_length: -1
+        uncompressed: true
         body: '{"created_at":"2024-05-27T09:21:58.314Z","email":"testaccdatasourceorganization@auth0.com","email_verified":false,"identities":[{"connection":"Username-Password-Authentication","user_id":"665450b6971dfa41d42ed17c","provider":"auth0","isSocial":false}],"name":"testaccdatasourceorganization@auth0.com","nickname":"testaccdatasourceorganization","picture":"https://s.gravatar.com/avatar/892f0bf2c3c9895065f505b28cba3106?s=480&r=pg&d=https%3A%2F%2Fcdn.auth0.com%2Favatars%2Fte.png","updated_at":"2024-05-27T09:21:58.314Z","user_id":"auth0|665450b6971dfa41d42ed17c","username":"testaccdatasourceorganization"}'
->>>>>>> db142814
-        headers:
-            Content-Type:
-                - application/json; charset=utf-8
-        status: 200 OK
-        code: 200
-<<<<<<< HEAD
-        duration: 300.074417ms
-=======
+        headers:
+            Content-Type:
+                - application/json; charset=utf-8
+        status: 200 OK
+        code: 200
         duration: 300.222375ms
->>>>>>> db142814
     - id: 3
       request:
         proto: HTTP/1.1
@@ -162,21 +138,13 @@
         trailer: {}
         content_length: 568
         uncompressed: false
-<<<<<<< HEAD
-        body: '{"id":"con_v7jQF3OTsml4M0ZC","options":{"mfa":{"active":true,"return_enroll_settings":true},"passwordPolicy":"good","strategy_version":2,"authentication_methods":{"password":{"enabled":true},"passkey":{"enabled":false}},"passkey_options":{"challenge_ui":"both","progressive_enrollment_enabled":true,"local_enrollment_enabled":true},"brute_force_protection":true},"strategy":"auth0","name":"Acceptance-Test-Connection-testaccdatasourceorganization","is_domain_connection":false,"enabled_clients":[],"realms":["Acceptance-Test-Connection-testaccdatasourceorganization"]}'
-=======
         body: '{"id":"con_tVViUECL3AjNeNIf","options":{"mfa":{"active":true,"return_enroll_settings":true},"passwordPolicy":"good","strategy_version":2,"authentication_methods":{"password":{"enabled":true},"passkey":{"enabled":false}},"passkey_options":{"challenge_ui":"both","progressive_enrollment_enabled":true,"local_enrollment_enabled":true},"brute_force_protection":true},"strategy":"auth0","name":"Acceptance-Test-Connection-testaccdatasourceorganization","is_domain_connection":false,"enabled_clients":[],"realms":["Acceptance-Test-Connection-testaccdatasourceorganization"]}'
->>>>>>> db142814
         headers:
             Content-Type:
                 - application/json; charset=utf-8
         status: 201 Created
         code: 201
-<<<<<<< HEAD
-        duration: 367.0945ms
-=======
         duration: 358.260083ms
->>>>>>> db142814
     - id: 4
       request:
         proto: HTTP/1.1
@@ -196,35 +164,23 @@
                 - application/json
             User-Agent:
                 - Go-Auth0/1.4.1
-<<<<<<< HEAD
-        url: https://terraform-provider-auth0-dev.eu.auth0.com/api/v2/connections/con_v7jQF3OTsml4M0ZC
-=======
         url: https://terraform-provider-auth0-dev.eu.auth0.com/api/v2/connections/con_tVViUECL3AjNeNIf
->>>>>>> db142814
-        method: GET
-      response:
-        proto: HTTP/2.0
-        proto_major: 2
-        proto_minor: 0
-        transfer_encoding: []
-        trailer: {}
-        content_length: -1
-        uncompressed: true
-<<<<<<< HEAD
-        body: '{"id":"con_v7jQF3OTsml4M0ZC","options":{"mfa":{"active":true,"return_enroll_settings":true},"passwordPolicy":"good","passkey_options":{"challenge_ui":"both","local_enrollment_enabled":true,"progressive_enrollment_enabled":true},"strategy_version":2,"authentication_methods":{"passkey":{"enabled":false},"password":{"enabled":true}},"brute_force_protection":true},"strategy":"auth0","name":"Acceptance-Test-Connection-testaccdatasourceorganization","is_domain_connection":false,"enabled_clients":[],"realms":["Acceptance-Test-Connection-testaccdatasourceorganization"]}'
-=======
+        method: GET
+      response:
+        proto: HTTP/2.0
+        proto_major: 2
+        proto_minor: 0
+        transfer_encoding: []
+        trailer: {}
+        content_length: -1
+        uncompressed: true
         body: '{"id":"con_tVViUECL3AjNeNIf","options":{"mfa":{"active":true,"return_enroll_settings":true},"passwordPolicy":"good","passkey_options":{"challenge_ui":"both","local_enrollment_enabled":true,"progressive_enrollment_enabled":true},"strategy_version":2,"authentication_methods":{"passkey":{"enabled":false},"password":{"enabled":true}},"brute_force_protection":true},"strategy":"auth0","name":"Acceptance-Test-Connection-testaccdatasourceorganization","is_domain_connection":false,"enabled_clients":[],"realms":["Acceptance-Test-Connection-testaccdatasourceorganization"]}'
->>>>>>> db142814
-        headers:
-            Content-Type:
-                - application/json; charset=utf-8
-        status: 200 OK
-        code: 200
-<<<<<<< HEAD
-        duration: 314.417375ms
-=======
+        headers:
+            Content-Type:
+                - application/json; charset=utf-8
+        status: 200 OK
+        code: 200
         duration: 303.333625ms
->>>>>>> db142814
     - id: 5
       request:
         proto: HTTP/1.1
@@ -254,21 +210,13 @@
         trailer: {}
         content_length: 130
         uncompressed: false
-<<<<<<< HEAD
-        body: '{"id":"org_mgU9zXuLYXCBETku","display_name":"Acme Inc. testaccdatasourceorganization","name":"test-testaccdatasourceorganization"}'
-=======
         body: '{"id":"org_G7ae32nR2nC37fCn","display_name":"Acme Inc. testaccdatasourceorganization","name":"test-testaccdatasourceorganization"}'
->>>>>>> db142814
         headers:
             Content-Type:
                 - application/json; charset=utf-8
         status: 201 Created
         code: 201
-<<<<<<< HEAD
-        duration: 297.053166ms
-=======
         duration: 319.619291ms
->>>>>>> db142814
     - id: 6
       request:
         proto: HTTP/1.1
@@ -288,35 +236,23 @@
                 - application/json
             User-Agent:
                 - Go-Auth0/1.4.1
-<<<<<<< HEAD
-        url: https://terraform-provider-auth0-dev.eu.auth0.com/api/v2/organizations/org_mgU9zXuLYXCBETku
-=======
         url: https://terraform-provider-auth0-dev.eu.auth0.com/api/v2/organizations/org_G7ae32nR2nC37fCn
->>>>>>> db142814
-        method: GET
-      response:
-        proto: HTTP/2.0
-        proto_major: 2
-        proto_minor: 0
-        transfer_encoding: []
-        trailer: {}
-        content_length: -1
-        uncompressed: true
-<<<<<<< HEAD
-        body: '{"id":"org_mgU9zXuLYXCBETku","name":"test-testaccdatasourceorganization","display_name":"Acme Inc. testaccdatasourceorganization"}'
-=======
+        method: GET
+      response:
+        proto: HTTP/2.0
+        proto_major: 2
+        proto_minor: 0
+        transfer_encoding: []
+        trailer: {}
+        content_length: -1
+        uncompressed: true
         body: '{"id":"org_G7ae32nR2nC37fCn","name":"test-testaccdatasourceorganization","display_name":"Acme Inc. testaccdatasourceorganization"}'
->>>>>>> db142814
-        headers:
-            Content-Type:
-                - application/json; charset=utf-8
-        status: 200 OK
-        code: 200
-<<<<<<< HEAD
-        duration: 303.4005ms
-=======
+        headers:
+            Content-Type:
+                - application/json; charset=utf-8
+        status: 200 OK
+        code: 200
         duration: 299.665208ms
->>>>>>> db142814
     - id: 7
       request:
         proto: HTTP/1.1
@@ -329,22 +265,14 @@
         remote_addr: ""
         request_uri: ""
         body: |
-<<<<<<< HEAD
-            {"connection_id":"con_v7jQF3OTsml4M0ZC","assign_membership_on_login":false}
-=======
             {"connection_id":"con_tVViUECL3AjNeNIf","assign_membership_on_login":false}
->>>>>>> db142814
-        form: {}
-        headers:
-            Content-Type:
-                - application/json
-            User-Agent:
-                - Go-Auth0/1.4.1
-<<<<<<< HEAD
-        url: https://terraform-provider-auth0-dev.eu.auth0.com/api/v2/organizations/org_mgU9zXuLYXCBETku/enabled_connections
-=======
+        form: {}
+        headers:
+            Content-Type:
+                - application/json
+            User-Agent:
+                - Go-Auth0/1.4.1
         url: https://terraform-provider-auth0-dev.eu.auth0.com/api/v2/organizations/org_G7ae32nR2nC37fCn/enabled_connections
->>>>>>> db142814
         method: POST
       response:
         proto: HTTP/2.0
@@ -354,21 +282,13 @@
         trailer: {}
         content_length: 197
         uncompressed: false
-<<<<<<< HEAD
-        body: '{"connection_id":"con_v7jQF3OTsml4M0ZC","assign_membership_on_login":false,"show_as_button":true,"connection":{"name":"Acceptance-Test-Connection-testaccdatasourceorganization","strategy":"auth0"}}'
-=======
         body: '{"connection_id":"con_tVViUECL3AjNeNIf","assign_membership_on_login":false,"show_as_button":true,"connection":{"name":"Acceptance-Test-Connection-testaccdatasourceorganization","strategy":"auth0"}}'
->>>>>>> db142814
         headers:
             Content-Type:
                 - application/json; charset=utf-8
         status: 201 Created
         code: 201
-<<<<<<< HEAD
-        duration: 302.645208ms
-=======
         duration: 313.4035ms
->>>>>>> db142814
     - id: 8
       request:
         proto: HTTP/1.1
@@ -388,35 +308,23 @@
                 - application/json
             User-Agent:
                 - Go-Auth0/1.4.1
-<<<<<<< HEAD
-        url: https://terraform-provider-auth0-dev.eu.auth0.com/api/v2/organizations/org_mgU9zXuLYXCBETku/enabled_connections/con_v7jQF3OTsml4M0ZC
-=======
         url: https://terraform-provider-auth0-dev.eu.auth0.com/api/v2/organizations/org_G7ae32nR2nC37fCn/enabled_connections/con_tVViUECL3AjNeNIf
->>>>>>> db142814
-        method: GET
-      response:
-        proto: HTTP/2.0
-        proto_major: 2
-        proto_minor: 0
-        transfer_encoding: []
-        trailer: {}
-        content_length: -1
-        uncompressed: true
-<<<<<<< HEAD
-        body: '{"connection_id":"con_v7jQF3OTsml4M0ZC","assign_membership_on_login":false,"show_as_button":true,"connection":{"name":"Acceptance-Test-Connection-testaccdatasourceorganization","strategy":"auth0"}}'
-=======
+        method: GET
+      response:
+        proto: HTTP/2.0
+        proto_major: 2
+        proto_minor: 0
+        transfer_encoding: []
+        trailer: {}
+        content_length: -1
+        uncompressed: true
         body: '{"connection_id":"con_tVViUECL3AjNeNIf","assign_membership_on_login":false,"show_as_button":true,"connection":{"name":"Acceptance-Test-Connection-testaccdatasourceorganization","strategy":"auth0"}}'
->>>>>>> db142814
-        headers:
-            Content-Type:
-                - application/json; charset=utf-8
-        status: 200 OK
-        code: 200
-<<<<<<< HEAD
-        duration: 397.7185ms
-=======
+        headers:
+            Content-Type:
+                - application/json; charset=utf-8
+        status: 200 OK
+        code: 200
         duration: 289.245792ms
->>>>>>> db142814
     - id: 9
       request:
         proto: HTTP/1.1
@@ -429,22 +337,14 @@
         remote_addr: ""
         request_uri: ""
         body: |
-<<<<<<< HEAD
-            {"members":["auth0|665455a6971dfa41d42ed3fe"]}
-=======
             {"members":["auth0|665450b6971dfa41d42ed17c"]}
->>>>>>> db142814
-        form: {}
-        headers:
-            Content-Type:
-                - application/json
-            User-Agent:
-                - Go-Auth0/1.4.1
-<<<<<<< HEAD
-        url: https://terraform-provider-auth0-dev.eu.auth0.com/api/v2/organizations/org_mgU9zXuLYXCBETku/members
-=======
+        form: {}
+        headers:
+            Content-Type:
+                - application/json
+            User-Agent:
+                - Go-Auth0/1.4.1
         url: https://terraform-provider-auth0-dev.eu.auth0.com/api/v2/organizations/org_G7ae32nR2nC37fCn/members
->>>>>>> db142814
         method: POST
       response:
         proto: HTTP/2.0
@@ -460,11 +360,7 @@
                 - application/json; charset=utf-8
         status: 204 No Content
         code: 204
-<<<<<<< HEAD
-        duration: 316.479208ms
-=======
         duration: 325.799084ms
->>>>>>> db142814
     - id: 10
       request:
         proto: HTTP/1.1
@@ -484,35 +380,23 @@
                 - application/json
             User-Agent:
                 - Go-Auth0/1.4.1
-<<<<<<< HEAD
-        url: https://terraform-provider-auth0-dev.eu.auth0.com/api/v2/organizations/org_mgU9zXuLYXCBETku/members?include_totals=true&per_page=50
-=======
         url: https://terraform-provider-auth0-dev.eu.auth0.com/api/v2/organizations/org_G7ae32nR2nC37fCn/members?include_totals=true&page=0&per_page=100
->>>>>>> db142814
-        method: GET
-      response:
-        proto: HTTP/2.0
-        proto_major: 2
-        proto_minor: 0
-        transfer_encoding: []
-        trailer: {}
-        content_length: -1
-        uncompressed: true
-<<<<<<< HEAD
-        body: '{"members":[{"user_id":"auth0|665455a6971dfa41d42ed3fe","email":"testaccdatasourceorganization@auth0.com","picture":"https://s.gravatar.com/avatar/892f0bf2c3c9895065f505b28cba3106?s=480&r=pg&d=https%3A%2F%2Fcdn.auth0.com%2Favatars%2Fte.png","name":"testaccdatasourceorganization@auth0.com"}],"start":0,"limit":50,"total":1}'
-=======
+        method: GET
+      response:
+        proto: HTTP/2.0
+        proto_major: 2
+        proto_minor: 0
+        transfer_encoding: []
+        trailer: {}
+        content_length: -1
+        uncompressed: true
         body: '{"members":[{"user_id":"auth0|665450b6971dfa41d42ed17c","email":"testaccdatasourceorganization@auth0.com","picture":"https://s.gravatar.com/avatar/892f0bf2c3c9895065f505b28cba3106?s=480&r=pg&d=https%3A%2F%2Fcdn.auth0.com%2Favatars%2Fte.png","name":"testaccdatasourceorganization@auth0.com"}],"start":0,"limit":100,"total":1}'
->>>>>>> db142814
-        headers:
-            Content-Type:
-                - application/json; charset=utf-8
-        status: 200 OK
-        code: 200
-<<<<<<< HEAD
-        duration: 327.272459ms
-=======
+        headers:
+            Content-Type:
+                - application/json; charset=utf-8
+        status: 200 OK
+        code: 200
         duration: 672.590583ms
->>>>>>> db142814
     - id: 11
       request:
         proto: HTTP/1.1
@@ -542,21 +426,13 @@
         trailer: {}
         content_length: -1
         uncompressed: true
-<<<<<<< HEAD
-        body: '{"id":"org_mgU9zXuLYXCBETku","name":"test-testaccdatasourceorganization","display_name":"Acme Inc. testaccdatasourceorganization"}'
-=======
         body: '{"id":"org_G7ae32nR2nC37fCn","name":"test-testaccdatasourceorganization","display_name":"Acme Inc. testaccdatasourceorganization"}'
->>>>>>> db142814
-        headers:
-            Content-Type:
-                - application/json; charset=utf-8
-        status: 200 OK
-        code: 200
-<<<<<<< HEAD
-        duration: 275.898542ms
-=======
+        headers:
+            Content-Type:
+                - application/json; charset=utf-8
+        status: 200 OK
+        code: 200
         duration: 276.115917ms
->>>>>>> db142814
     - id: 12
       request:
         proto: HTTP/1.1
@@ -576,35 +452,23 @@
                 - application/json
             User-Agent:
                 - Go-Auth0/1.4.1
-<<<<<<< HEAD
-        url: https://terraform-provider-auth0-dev.eu.auth0.com/api/v2/organizations/org_mgU9zXuLYXCBETku/enabled_connections?include_totals=true&page=0&per_page=100
-=======
         url: https://terraform-provider-auth0-dev.eu.auth0.com/api/v2/organizations/org_G7ae32nR2nC37fCn/enabled_connections?include_totals=true&page=0&per_page=100
->>>>>>> db142814
-        method: GET
-      response:
-        proto: HTTP/2.0
-        proto_major: 2
-        proto_minor: 0
-        transfer_encoding: []
-        trailer: {}
-        content_length: -1
-        uncompressed: true
-<<<<<<< HEAD
-        body: '{"enabled_connections":[{"connection_id":"con_v7jQF3OTsml4M0ZC","assign_membership_on_login":false,"show_as_button":true,"connection":{"name":"Acceptance-Test-Connection-testaccdatasourceorganization","strategy":"auth0"}}],"start":0,"limit":1,"total":1}'
-=======
+        method: GET
+      response:
+        proto: HTTP/2.0
+        proto_major: 2
+        proto_minor: 0
+        transfer_encoding: []
+        trailer: {}
+        content_length: -1
+        uncompressed: true
         body: '{"enabled_connections":[{"connection_id":"con_tVViUECL3AjNeNIf","assign_membership_on_login":false,"show_as_button":true,"connection":{"name":"Acceptance-Test-Connection-testaccdatasourceorganization","strategy":"auth0"}}],"start":0,"limit":1,"total":1}'
->>>>>>> db142814
-        headers:
-            Content-Type:
-                - application/json; charset=utf-8
-        status: 200 OK
-        code: 200
-<<<<<<< HEAD
-        duration: 289.199041ms
-=======
+        headers:
+            Content-Type:
+                - application/json; charset=utf-8
+        status: 200 OK
+        code: 200
         duration: 320.106833ms
->>>>>>> db142814
     - id: 13
       request:
         proto: HTTP/1.1
@@ -624,35 +488,23 @@
                 - application/json
             User-Agent:
                 - Go-Auth0/1.4.1
-<<<<<<< HEAD
-        url: https://terraform-provider-auth0-dev.eu.auth0.com/api/v2/organizations/org_mgU9zXuLYXCBETku/members?fields=user_id&from=&include_fields=true&include_totals=true&per_page=50&take=100
-=======
         url: https://terraform-provider-auth0-dev.eu.auth0.com/api/v2/organizations/org_G7ae32nR2nC37fCn/members?include_totals=true&page=0&per_page=100
->>>>>>> db142814
-        method: GET
-      response:
-        proto: HTTP/2.0
-        proto_major: 2
-        proto_minor: 0
-        transfer_encoding: []
-        trailer: {}
-        content_length: -1
-        uncompressed: true
-<<<<<<< HEAD
-        body: '{"members":[{"user_id":"auth0|665455a6971dfa41d42ed3fe"}],"next":"MjAyNC0wNS0yNyAwOTo0MzowNC44NDgwMDBVVEMsYXV0aDB8NjY1NDU1YTY5NzFkZmE0MWQ0MmVkM2Zl"}'
-=======
+        method: GET
+      response:
+        proto: HTTP/2.0
+        proto_major: 2
+        proto_minor: 0
+        transfer_encoding: []
+        trailer: {}
+        content_length: -1
+        uncompressed: true
         body: '{"members":[{"user_id":"auth0|665450b6971dfa41d42ed17c","email":"testaccdatasourceorganization@auth0.com","picture":"https://s.gravatar.com/avatar/892f0bf2c3c9895065f505b28cba3106?s=480&r=pg&d=https%3A%2F%2Fcdn.auth0.com%2Favatars%2Fte.png","name":"testaccdatasourceorganization@auth0.com"}],"start":0,"limit":100,"total":1}'
->>>>>>> db142814
-        headers:
-            Content-Type:
-                - application/json; charset=utf-8
-        status: 200 OK
-        code: 200
-<<<<<<< HEAD
-        duration: 291.41475ms
-=======
+        headers:
+            Content-Type:
+                - application/json; charset=utf-8
+        status: 200 OK
+        code: 200
         duration: 310.318208ms
->>>>>>> db142814
     - id: 14
       request:
         proto: HTTP/1.1
@@ -672,37 +524,23 @@
                 - application/json
             User-Agent:
                 - Go-Auth0/1.4.1
-<<<<<<< HEAD
-        url: https://terraform-provider-auth0-dev.eu.auth0.com/api/v2/organizations/org_mgU9zXuLYXCBETku/members?fields=user_id&from=MjAyNC0wNS0yNyAwOTo0MzowNC44NDgwMDBVVEMsYXV0aDB8NjY1NDU1YTY5NzFkZmE0MWQ0MmVkM2Zl&include_fields=true&include_totals=true&per_page=50&take=100
-=======
         url: https://terraform-provider-auth0-dev.eu.auth0.com/api/v2/organizations/name/test-testaccdatasourceorganization
->>>>>>> db142814
-        method: GET
-      response:
-        proto: HTTP/2.0
-        proto_major: 2
-        proto_minor: 0
-        transfer_encoding: []
-        trailer: {}
-<<<<<<< HEAD
-        content_length: 14
-        uncompressed: false
-        body: '{"members":[]}'
-=======
+        method: GET
+      response:
+        proto: HTTP/2.0
+        proto_major: 2
+        proto_minor: 0
+        transfer_encoding: []
+        trailer: {}
         content_length: -1
         uncompressed: true
         body: '{"id":"org_G7ae32nR2nC37fCn","name":"test-testaccdatasourceorganization","display_name":"Acme Inc. testaccdatasourceorganization"}'
->>>>>>> db142814
-        headers:
-            Content-Type:
-                - application/json; charset=utf-8
-        status: 200 OK
-        code: 200
-<<<<<<< HEAD
-        duration: 299.735167ms
-=======
+        headers:
+            Content-Type:
+                - application/json; charset=utf-8
+        status: 200 OK
+        code: 200
         duration: 287.397292ms
->>>>>>> db142814
     - id: 15
       request:
         proto: HTTP/1.1
@@ -722,1611 +560,1036 @@
                 - application/json
             User-Agent:
                 - Go-Auth0/1.4.1
-<<<<<<< HEAD
+        url: https://terraform-provider-auth0-dev.eu.auth0.com/api/v2/organizations/org_G7ae32nR2nC37fCn/enabled_connections?include_totals=true&page=0&per_page=100
+        method: GET
+      response:
+        proto: HTTP/2.0
+        proto_major: 2
+        proto_minor: 0
+        transfer_encoding: []
+        trailer: {}
+        content_length: -1
+        uncompressed: true
+        body: '{"enabled_connections":[{"connection_id":"con_tVViUECL3AjNeNIf","assign_membership_on_login":false,"show_as_button":true,"connection":{"name":"Acceptance-Test-Connection-testaccdatasourceorganization","strategy":"auth0"}}],"start":0,"limit":1,"total":1}'
+        headers:
+            Content-Type:
+                - application/json; charset=utf-8
+        status: 200 OK
+        code: 200
+        duration: 331.000416ms
+    - id: 16
+      request:
+        proto: HTTP/1.1
+        proto_major: 1
+        proto_minor: 1
+        content_length: 5
+        transfer_encoding: []
+        trailer: {}
+        host: terraform-provider-auth0-dev.eu.auth0.com
+        remote_addr: ""
+        request_uri: ""
+        body: |
+            null
+        form: {}
+        headers:
+            Content-Type:
+                - application/json
+            User-Agent:
+                - Go-Auth0/1.4.1
+        url: https://terraform-provider-auth0-dev.eu.auth0.com/api/v2/organizations/org_G7ae32nR2nC37fCn/members?include_totals=true&page=0&per_page=100
+        method: GET
+      response:
+        proto: HTTP/2.0
+        proto_major: 2
+        proto_minor: 0
+        transfer_encoding: []
+        trailer: {}
+        content_length: -1
+        uncompressed: true
+        body: '{"members":[{"user_id":"auth0|665450b6971dfa41d42ed17c","email":"testaccdatasourceorganization@auth0.com","picture":"https://s.gravatar.com/avatar/892f0bf2c3c9895065f505b28cba3106?s=480&r=pg&d=https%3A%2F%2Fcdn.auth0.com%2Favatars%2Fte.png","name":"testaccdatasourceorganization@auth0.com"}],"start":0,"limit":100,"total":1}'
+        headers:
+            Content-Type:
+                - application/json; charset=utf-8
+        status: 200 OK
+        code: 200
+        duration: 333.02ms
+    - id: 17
+      request:
+        proto: HTTP/1.1
+        proto_major: 1
+        proto_minor: 1
+        content_length: 5
+        transfer_encoding: []
+        trailer: {}
+        host: terraform-provider-auth0-dev.eu.auth0.com
+        remote_addr: ""
+        request_uri: ""
+        body: |
+            null
+        form: {}
+        headers:
+            Content-Type:
+                - application/json
+            User-Agent:
+                - Go-Auth0/1.4.1
+        url: https://terraform-provider-auth0-dev.eu.auth0.com/api/v2/users/auth0%7C665450b6971dfa41d42ed17c
+        method: GET
+      response:
+        proto: HTTP/2.0
+        proto_major: 2
+        proto_minor: 0
+        transfer_encoding: []
+        trailer: {}
+        content_length: -1
+        uncompressed: true
+        body: '{"created_at":"2024-05-27T09:21:58.314Z","email":"testaccdatasourceorganization@auth0.com","email_verified":false,"identities":[{"connection":"Username-Password-Authentication","user_id":"665450b6971dfa41d42ed17c","provider":"auth0","isSocial":false}],"name":"testaccdatasourceorganization@auth0.com","nickname":"testaccdatasourceorganization","picture":"https://s.gravatar.com/avatar/892f0bf2c3c9895065f505b28cba3106?s=480&r=pg&d=https%3A%2F%2Fcdn.auth0.com%2Favatars%2Fte.png","updated_at":"2024-05-27T09:21:58.314Z","user_id":"auth0|665450b6971dfa41d42ed17c","username":"testaccdatasourceorganization"}'
+        headers:
+            Content-Type:
+                - application/json; charset=utf-8
+        status: 200 OK
+        code: 200
+        duration: 321.725375ms
+    - id: 18
+      request:
+        proto: HTTP/1.1
+        proto_major: 1
+        proto_minor: 1
+        content_length: 5
+        transfer_encoding: []
+        trailer: {}
+        host: terraform-provider-auth0-dev.eu.auth0.com
+        remote_addr: ""
+        request_uri: ""
+        body: |
+            null
+        form: {}
+        headers:
+            Content-Type:
+                - application/json
+            User-Agent:
+                - Go-Auth0/1.4.1
+        url: https://terraform-provider-auth0-dev.eu.auth0.com/api/v2/connections/con_tVViUECL3AjNeNIf
+        method: GET
+      response:
+        proto: HTTP/2.0
+        proto_major: 2
+        proto_minor: 0
+        transfer_encoding: []
+        trailer: {}
+        content_length: -1
+        uncompressed: true
+        body: '{"id":"con_tVViUECL3AjNeNIf","options":{"mfa":{"active":true,"return_enroll_settings":true},"passwordPolicy":"good","passkey_options":{"challenge_ui":"both","local_enrollment_enabled":true,"progressive_enrollment_enabled":true},"strategy_version":2,"authentication_methods":{"passkey":{"enabled":false},"password":{"enabled":true}},"brute_force_protection":true},"strategy":"auth0","name":"Acceptance-Test-Connection-testaccdatasourceorganization","is_domain_connection":false,"enabled_clients":[],"realms":["Acceptance-Test-Connection-testaccdatasourceorganization"]}'
+        headers:
+            Content-Type:
+                - application/json; charset=utf-8
+        status: 200 OK
+        code: 200
+        duration: 298.516ms
+    - id: 19
+      request:
+        proto: HTTP/1.1
+        proto_major: 1
+        proto_minor: 1
+        content_length: 5
+        transfer_encoding: []
+        trailer: {}
+        host: terraform-provider-auth0-dev.eu.auth0.com
+        remote_addr: ""
+        request_uri: ""
+        body: |
+            null
+        form: {}
+        headers:
+            Content-Type:
+                - application/json
+            User-Agent:
+                - Go-Auth0/1.4.1
+        url: https://terraform-provider-auth0-dev.eu.auth0.com/api/v2/organizations/org_G7ae32nR2nC37fCn
+        method: GET
+      response:
+        proto: HTTP/2.0
+        proto_major: 2
+        proto_minor: 0
+        transfer_encoding: []
+        trailer: {}
+        content_length: -1
+        uncompressed: true
+        body: '{"id":"org_G7ae32nR2nC37fCn","name":"test-testaccdatasourceorganization","display_name":"Acme Inc. testaccdatasourceorganization"}'
+        headers:
+            Content-Type:
+                - application/json; charset=utf-8
+        status: 200 OK
+        code: 200
+        duration: 310.332166ms
+    - id: 20
+      request:
+        proto: HTTP/1.1
+        proto_major: 1
+        proto_minor: 1
+        content_length: 5
+        transfer_encoding: []
+        trailer: {}
+        host: terraform-provider-auth0-dev.eu.auth0.com
+        remote_addr: ""
+        request_uri: ""
+        body: |
+            null
+        form: {}
+        headers:
+            Content-Type:
+                - application/json
+            User-Agent:
+                - Go-Auth0/1.4.1
+        url: https://terraform-provider-auth0-dev.eu.auth0.com/api/v2/organizations/org_G7ae32nR2nC37fCn/enabled_connections/con_tVViUECL3AjNeNIf
+        method: GET
+      response:
+        proto: HTTP/2.0
+        proto_major: 2
+        proto_minor: 0
+        transfer_encoding: []
+        trailer: {}
+        content_length: -1
+        uncompressed: true
+        body: '{"connection_id":"con_tVViUECL3AjNeNIf","assign_membership_on_login":false,"show_as_button":true,"connection":{"name":"Acceptance-Test-Connection-testaccdatasourceorganization","strategy":"auth0"}}'
+        headers:
+            Content-Type:
+                - application/json; charset=utf-8
+        status: 200 OK
+        code: 200
+        duration: 339.128542ms
+    - id: 21
+      request:
+        proto: HTTP/1.1
+        proto_major: 1
+        proto_minor: 1
+        content_length: 5
+        transfer_encoding: []
+        trailer: {}
+        host: terraform-provider-auth0-dev.eu.auth0.com
+        remote_addr: ""
+        request_uri: ""
+        body: |
+            null
+        form: {}
+        headers:
+            Content-Type:
+                - application/json
+            User-Agent:
+                - Go-Auth0/1.4.1
+        url: https://terraform-provider-auth0-dev.eu.auth0.com/api/v2/organizations/org_G7ae32nR2nC37fCn/members?include_totals=true&page=0&per_page=100
+        method: GET
+      response:
+        proto: HTTP/2.0
+        proto_major: 2
+        proto_minor: 0
+        transfer_encoding: []
+        trailer: {}
+        content_length: -1
+        uncompressed: true
+        body: '{"members":[{"user_id":"auth0|665450b6971dfa41d42ed17c","email":"testaccdatasourceorganization@auth0.com","picture":"https://s.gravatar.com/avatar/892f0bf2c3c9895065f505b28cba3106?s=480&r=pg&d=https%3A%2F%2Fcdn.auth0.com%2Favatars%2Fte.png","name":"testaccdatasourceorganization@auth0.com"}],"start":0,"limit":100,"total":1}'
+        headers:
+            Content-Type:
+                - application/json; charset=utf-8
+        status: 200 OK
+        code: 200
+        duration: 404.514583ms
+    - id: 22
+      request:
+        proto: HTTP/1.1
+        proto_major: 1
+        proto_minor: 1
+        content_length: 5
+        transfer_encoding: []
+        trailer: {}
+        host: terraform-provider-auth0-dev.eu.auth0.com
+        remote_addr: ""
+        request_uri: ""
+        body: |
+            null
+        form: {}
+        headers:
+            Content-Type:
+                - application/json
+            User-Agent:
+                - Go-Auth0/1.4.1
         url: https://terraform-provider-auth0-dev.eu.auth0.com/api/v2/organizations/name/test-testaccdatasourceorganization
-=======
+        method: GET
+      response:
+        proto: HTTP/2.0
+        proto_major: 2
+        proto_minor: 0
+        transfer_encoding: []
+        trailer: {}
+        content_length: -1
+        uncompressed: true
+        body: '{"id":"org_G7ae32nR2nC37fCn","name":"test-testaccdatasourceorganization","display_name":"Acme Inc. testaccdatasourceorganization"}'
+        headers:
+            Content-Type:
+                - application/json; charset=utf-8
+        status: 200 OK
+        code: 200
+        duration: 307.275167ms
+    - id: 23
+      request:
+        proto: HTTP/1.1
+        proto_major: 1
+        proto_minor: 1
+        content_length: 5
+        transfer_encoding: []
+        trailer: {}
+        host: terraform-provider-auth0-dev.eu.auth0.com
+        remote_addr: ""
+        request_uri: ""
+        body: |
+            null
+        form: {}
+        headers:
+            Content-Type:
+                - application/json
+            User-Agent:
+                - Go-Auth0/1.4.1
         url: https://terraform-provider-auth0-dev.eu.auth0.com/api/v2/organizations/org_G7ae32nR2nC37fCn/enabled_connections?include_totals=true&page=0&per_page=100
->>>>>>> db142814
-        method: GET
-      response:
-        proto: HTTP/2.0
-        proto_major: 2
-        proto_minor: 0
-        transfer_encoding: []
-        trailer: {}
-        content_length: -1
-        uncompressed: true
-<<<<<<< HEAD
-        body: '{"id":"org_mgU9zXuLYXCBETku","name":"test-testaccdatasourceorganization","display_name":"Acme Inc. testaccdatasourceorganization"}'
-=======
+        method: GET
+      response:
+        proto: HTTP/2.0
+        proto_major: 2
+        proto_minor: 0
+        transfer_encoding: []
+        trailer: {}
+        content_length: -1
+        uncompressed: true
         body: '{"enabled_connections":[{"connection_id":"con_tVViUECL3AjNeNIf","assign_membership_on_login":false,"show_as_button":true,"connection":{"name":"Acceptance-Test-Connection-testaccdatasourceorganization","strategy":"auth0"}}],"start":0,"limit":1,"total":1}'
->>>>>>> db142814
-        headers:
-            Content-Type:
-                - application/json; charset=utf-8
-        status: 200 OK
-        code: 200
-<<<<<<< HEAD
-        duration: 288.787334ms
-=======
-        duration: 331.000416ms
->>>>>>> db142814
-    - id: 16
-      request:
-        proto: HTTP/1.1
-        proto_major: 1
-        proto_minor: 1
-        content_length: 5
-        transfer_encoding: []
-        trailer: {}
-        host: terraform-provider-auth0-dev.eu.auth0.com
-        remote_addr: ""
-        request_uri: ""
-        body: |
-            null
-        form: {}
-        headers:
-            Content-Type:
-                - application/json
-            User-Agent:
-                - Go-Auth0/1.4.1
-<<<<<<< HEAD
-        url: https://terraform-provider-auth0-dev.eu.auth0.com/api/v2/organizations/org_mgU9zXuLYXCBETku/enabled_connections?include_totals=true&page=0&per_page=100
-=======
+        headers:
+            Content-Type:
+                - application/json; charset=utf-8
+        status: 200 OK
+        code: 200
+        duration: 287.558625ms
+    - id: 24
+      request:
+        proto: HTTP/1.1
+        proto_major: 1
+        proto_minor: 1
+        content_length: 5
+        transfer_encoding: []
+        trailer: {}
+        host: terraform-provider-auth0-dev.eu.auth0.com
+        remote_addr: ""
+        request_uri: ""
+        body: |
+            null
+        form: {}
+        headers:
+            Content-Type:
+                - application/json
+            User-Agent:
+                - Go-Auth0/1.4.1
         url: https://terraform-provider-auth0-dev.eu.auth0.com/api/v2/organizations/org_G7ae32nR2nC37fCn/members?include_totals=true&page=0&per_page=100
->>>>>>> db142814
-        method: GET
-      response:
-        proto: HTTP/2.0
-        proto_major: 2
-        proto_minor: 0
-        transfer_encoding: []
-        trailer: {}
-        content_length: -1
-        uncompressed: true
-<<<<<<< HEAD
-        body: '{"enabled_connections":[{"connection_id":"con_v7jQF3OTsml4M0ZC","assign_membership_on_login":false,"show_as_button":true,"connection":{"name":"Acceptance-Test-Connection-testaccdatasourceorganization","strategy":"auth0"}}],"start":0,"limit":1,"total":1}'
-=======
+        method: GET
+      response:
+        proto: HTTP/2.0
+        proto_major: 2
+        proto_minor: 0
+        transfer_encoding: []
+        trailer: {}
+        content_length: -1
+        uncompressed: true
         body: '{"members":[{"user_id":"auth0|665450b6971dfa41d42ed17c","email":"testaccdatasourceorganization@auth0.com","picture":"https://s.gravatar.com/avatar/892f0bf2c3c9895065f505b28cba3106?s=480&r=pg&d=https%3A%2F%2Fcdn.auth0.com%2Favatars%2Fte.png","name":"testaccdatasourceorganization@auth0.com"}],"start":0,"limit":100,"total":1}'
->>>>>>> db142814
-        headers:
-            Content-Type:
-                - application/json; charset=utf-8
-        status: 200 OK
-        code: 200
-<<<<<<< HEAD
-        duration: 325.50625ms
-=======
-        duration: 333.02ms
->>>>>>> db142814
-    - id: 17
-      request:
-        proto: HTTP/1.1
-        proto_major: 1
-        proto_minor: 1
-        content_length: 5
-        transfer_encoding: []
-        trailer: {}
-        host: terraform-provider-auth0-dev.eu.auth0.com
-        remote_addr: ""
-        request_uri: ""
-        body: |
-            null
-        form: {}
-        headers:
-            Content-Type:
-                - application/json
-            User-Agent:
-                - Go-Auth0/1.4.1
-<<<<<<< HEAD
-        url: https://terraform-provider-auth0-dev.eu.auth0.com/api/v2/organizations/org_mgU9zXuLYXCBETku/members?fields=user_id&from=&include_fields=true&include_totals=true&per_page=50&take=100
-=======
+        headers:
+            Content-Type:
+                - application/json; charset=utf-8
+        status: 200 OK
+        code: 200
+        duration: 322.27325ms
+    - id: 25
+      request:
+        proto: HTTP/1.1
+        proto_major: 1
+        proto_minor: 1
+        content_length: 5
+        transfer_encoding: []
+        trailer: {}
+        host: terraform-provider-auth0-dev.eu.auth0.com
+        remote_addr: ""
+        request_uri: ""
+        body: |
+            null
+        form: {}
+        headers:
+            Content-Type:
+                - application/json
+            User-Agent:
+                - Go-Auth0/1.4.1
         url: https://terraform-provider-auth0-dev.eu.auth0.com/api/v2/users/auth0%7C665450b6971dfa41d42ed17c
->>>>>>> db142814
-        method: GET
-      response:
-        proto: HTTP/2.0
-        proto_major: 2
-        proto_minor: 0
-        transfer_encoding: []
-        trailer: {}
-        content_length: -1
-        uncompressed: true
-<<<<<<< HEAD
-        body: '{"members":[{"user_id":"auth0|665455a6971dfa41d42ed3fe"}],"next":"MjAyNC0wNS0yNyAwOTo0MzowNC44NDgwMDBVVEMsYXV0aDB8NjY1NDU1YTY5NzFkZmE0MWQ0MmVkM2Zl"}'
-=======
+        method: GET
+      response:
+        proto: HTTP/2.0
+        proto_major: 2
+        proto_minor: 0
+        transfer_encoding: []
+        trailer: {}
+        content_length: -1
+        uncompressed: true
         body: '{"created_at":"2024-05-27T09:21:58.314Z","email":"testaccdatasourceorganization@auth0.com","email_verified":false,"identities":[{"connection":"Username-Password-Authentication","user_id":"665450b6971dfa41d42ed17c","provider":"auth0","isSocial":false}],"name":"testaccdatasourceorganization@auth0.com","nickname":"testaccdatasourceorganization","picture":"https://s.gravatar.com/avatar/892f0bf2c3c9895065f505b28cba3106?s=480&r=pg&d=https%3A%2F%2Fcdn.auth0.com%2Favatars%2Fte.png","updated_at":"2024-05-27T09:21:58.314Z","user_id":"auth0|665450b6971dfa41d42ed17c","username":"testaccdatasourceorganization"}'
->>>>>>> db142814
-        headers:
-            Content-Type:
-                - application/json; charset=utf-8
-        status: 200 OK
-        code: 200
-<<<<<<< HEAD
-        duration: 318.18775ms
-=======
-        duration: 321.725375ms
->>>>>>> db142814
-    - id: 18
-      request:
-        proto: HTTP/1.1
-        proto_major: 1
-        proto_minor: 1
-        content_length: 5
-        transfer_encoding: []
-        trailer: {}
-        host: terraform-provider-auth0-dev.eu.auth0.com
-        remote_addr: ""
-        request_uri: ""
-        body: |
-            null
-        form: {}
-        headers:
-            Content-Type:
-                - application/json
-            User-Agent:
-                - Go-Auth0/1.4.1
-<<<<<<< HEAD
-        url: https://terraform-provider-auth0-dev.eu.auth0.com/api/v2/organizations/org_mgU9zXuLYXCBETku/members?fields=user_id&from=MjAyNC0wNS0yNyAwOTo0MzowNC44NDgwMDBVVEMsYXV0aDB8NjY1NDU1YTY5NzFkZmE0MWQ0MmVkM2Zl&include_fields=true&include_totals=true&per_page=50&take=100
-=======
+        headers:
+            Content-Type:
+                - application/json; charset=utf-8
+        status: 200 OK
+        code: 200
+        duration: 322.552542ms
+    - id: 26
+      request:
+        proto: HTTP/1.1
+        proto_major: 1
+        proto_minor: 1
+        content_length: 5
+        transfer_encoding: []
+        trailer: {}
+        host: terraform-provider-auth0-dev.eu.auth0.com
+        remote_addr: ""
+        request_uri: ""
+        body: |
+            null
+        form: {}
+        headers:
+            Content-Type:
+                - application/json
+            User-Agent:
+                - Go-Auth0/1.4.1
         url: https://terraform-provider-auth0-dev.eu.auth0.com/api/v2/connections/con_tVViUECL3AjNeNIf
->>>>>>> db142814
-        method: GET
-      response:
-        proto: HTTP/2.0
-        proto_major: 2
-        proto_minor: 0
-        transfer_encoding: []
-        trailer: {}
-<<<<<<< HEAD
-        content_length: 14
-        uncompressed: false
-        body: '{"members":[]}'
-=======
+        method: GET
+      response:
+        proto: HTTP/2.0
+        proto_major: 2
+        proto_minor: 0
+        transfer_encoding: []
+        trailer: {}
         content_length: -1
         uncompressed: true
         body: '{"id":"con_tVViUECL3AjNeNIf","options":{"mfa":{"active":true,"return_enroll_settings":true},"passwordPolicy":"good","passkey_options":{"challenge_ui":"both","local_enrollment_enabled":true,"progressive_enrollment_enabled":true},"strategy_version":2,"authentication_methods":{"passkey":{"enabled":false},"password":{"enabled":true}},"brute_force_protection":true},"strategy":"auth0","name":"Acceptance-Test-Connection-testaccdatasourceorganization","is_domain_connection":false,"enabled_clients":[],"realms":["Acceptance-Test-Connection-testaccdatasourceorganization"]}'
->>>>>>> db142814
-        headers:
-            Content-Type:
-                - application/json; charset=utf-8
-        status: 200 OK
-        code: 200
-<<<<<<< HEAD
-        duration: 321.623584ms
-=======
-        duration: 298.516ms
->>>>>>> db142814
-    - id: 19
-      request:
-        proto: HTTP/1.1
-        proto_major: 1
-        proto_minor: 1
-        content_length: 5
-        transfer_encoding: []
-        trailer: {}
-        host: terraform-provider-auth0-dev.eu.auth0.com
-        remote_addr: ""
-        request_uri: ""
-        body: |
-            null
-        form: {}
-        headers:
-            Content-Type:
-                - application/json
-            User-Agent:
-                - Go-Auth0/1.4.1
-<<<<<<< HEAD
-        url: https://terraform-provider-auth0-dev.eu.auth0.com/api/v2/users/auth0%7C665455a6971dfa41d42ed3fe
-=======
+        headers:
+            Content-Type:
+                - application/json; charset=utf-8
+        status: 200 OK
+        code: 200
+        duration: 368.153333ms
+    - id: 27
+      request:
+        proto: HTTP/1.1
+        proto_major: 1
+        proto_minor: 1
+        content_length: 5
+        transfer_encoding: []
+        trailer: {}
+        host: terraform-provider-auth0-dev.eu.auth0.com
+        remote_addr: ""
+        request_uri: ""
+        body: |
+            null
+        form: {}
+        headers:
+            Content-Type:
+                - application/json
+            User-Agent:
+                - Go-Auth0/1.4.1
         url: https://terraform-provider-auth0-dev.eu.auth0.com/api/v2/organizations/org_G7ae32nR2nC37fCn
->>>>>>> db142814
-        method: GET
-      response:
-        proto: HTTP/2.0
-        proto_major: 2
-        proto_minor: 0
-        transfer_encoding: []
-        trailer: {}
-        content_length: -1
-        uncompressed: true
-<<<<<<< HEAD
-        body: '{"created_at":"2024-05-27T09:43:02.188Z","email":"testaccdatasourceorganization@auth0.com","email_verified":false,"identities":[{"connection":"Username-Password-Authentication","user_id":"665455a6971dfa41d42ed3fe","provider":"auth0","isSocial":false}],"name":"testaccdatasourceorganization@auth0.com","nickname":"testaccdatasourceorganization","picture":"https://s.gravatar.com/avatar/892f0bf2c3c9895065f505b28cba3106?s=480&r=pg&d=https%3A%2F%2Fcdn.auth0.com%2Favatars%2Fte.png","updated_at":"2024-05-27T09:43:02.188Z","user_id":"auth0|665455a6971dfa41d42ed3fe","username":"testaccdatasourceorganization"}'
-=======
+        method: GET
+      response:
+        proto: HTTP/2.0
+        proto_major: 2
+        proto_minor: 0
+        transfer_encoding: []
+        trailer: {}
+        content_length: -1
+        uncompressed: true
         body: '{"id":"org_G7ae32nR2nC37fCn","name":"test-testaccdatasourceorganization","display_name":"Acme Inc. testaccdatasourceorganization"}'
->>>>>>> db142814
-        headers:
-            Content-Type:
-                - application/json; charset=utf-8
-        status: 200 OK
-        code: 200
-<<<<<<< HEAD
-        duration: 279.936209ms
-=======
-        duration: 310.332166ms
->>>>>>> db142814
-    - id: 20
-      request:
-        proto: HTTP/1.1
-        proto_major: 1
-        proto_minor: 1
-        content_length: 5
-        transfer_encoding: []
-        trailer: {}
-        host: terraform-provider-auth0-dev.eu.auth0.com
-        remote_addr: ""
-        request_uri: ""
-        body: |
-            null
-        form: {}
-        headers:
-            Content-Type:
-                - application/json
-            User-Agent:
-                - Go-Auth0/1.4.1
-<<<<<<< HEAD
-        url: https://terraform-provider-auth0-dev.eu.auth0.com/api/v2/connections/con_v7jQF3OTsml4M0ZC
-=======
+        headers:
+            Content-Type:
+                - application/json; charset=utf-8
+        status: 200 OK
+        code: 200
+        duration: 303.481166ms
+    - id: 28
+      request:
+        proto: HTTP/1.1
+        proto_major: 1
+        proto_minor: 1
+        content_length: 5
+        transfer_encoding: []
+        trailer: {}
+        host: terraform-provider-auth0-dev.eu.auth0.com
+        remote_addr: ""
+        request_uri: ""
+        body: |
+            null
+        form: {}
+        headers:
+            Content-Type:
+                - application/json
+            User-Agent:
+                - Go-Auth0/1.4.1
         url: https://terraform-provider-auth0-dev.eu.auth0.com/api/v2/organizations/org_G7ae32nR2nC37fCn/enabled_connections/con_tVViUECL3AjNeNIf
->>>>>>> db142814
-        method: GET
-      response:
-        proto: HTTP/2.0
-        proto_major: 2
-        proto_minor: 0
-        transfer_encoding: []
-        trailer: {}
-        content_length: -1
-        uncompressed: true
-<<<<<<< HEAD
-        body: '{"id":"con_v7jQF3OTsml4M0ZC","options":{"mfa":{"active":true,"return_enroll_settings":true},"passwordPolicy":"good","passkey_options":{"challenge_ui":"both","local_enrollment_enabled":true,"progressive_enrollment_enabled":true},"strategy_version":2,"authentication_methods":{"passkey":{"enabled":false},"password":{"enabled":true}},"brute_force_protection":true},"strategy":"auth0","name":"Acceptance-Test-Connection-testaccdatasourceorganization","is_domain_connection":false,"enabled_clients":[],"realms":["Acceptance-Test-Connection-testaccdatasourceorganization"]}'
-=======
+        method: GET
+      response:
+        proto: HTTP/2.0
+        proto_major: 2
+        proto_minor: 0
+        transfer_encoding: []
+        trailer: {}
+        content_length: -1
+        uncompressed: true
         body: '{"connection_id":"con_tVViUECL3AjNeNIf","assign_membership_on_login":false,"show_as_button":true,"connection":{"name":"Acceptance-Test-Connection-testaccdatasourceorganization","strategy":"auth0"}}'
->>>>>>> db142814
-        headers:
-            Content-Type:
-                - application/json; charset=utf-8
-        status: 200 OK
-        code: 200
-<<<<<<< HEAD
-        duration: 288.677ms
-=======
-        duration: 339.128542ms
->>>>>>> db142814
-    - id: 21
-      request:
-        proto: HTTP/1.1
-        proto_major: 1
-        proto_minor: 1
-        content_length: 5
-        transfer_encoding: []
-        trailer: {}
-        host: terraform-provider-auth0-dev.eu.auth0.com
-        remote_addr: ""
-        request_uri: ""
-        body: |
-            null
-        form: {}
-        headers:
-            Content-Type:
-                - application/json
-            User-Agent:
-                - Go-Auth0/1.4.1
-<<<<<<< HEAD
-        url: https://terraform-provider-auth0-dev.eu.auth0.com/api/v2/organizations/org_mgU9zXuLYXCBETku
-=======
+        headers:
+            Content-Type:
+                - application/json; charset=utf-8
+        status: 200 OK
+        code: 200
+        duration: 313.214625ms
+    - id: 29
+      request:
+        proto: HTTP/1.1
+        proto_major: 1
+        proto_minor: 1
+        content_length: 5
+        transfer_encoding: []
+        trailer: {}
+        host: terraform-provider-auth0-dev.eu.auth0.com
+        remote_addr: ""
+        request_uri: ""
+        body: |
+            null
+        form: {}
+        headers:
+            Content-Type:
+                - application/json
+            User-Agent:
+                - Go-Auth0/1.4.1
         url: https://terraform-provider-auth0-dev.eu.auth0.com/api/v2/organizations/org_G7ae32nR2nC37fCn/members?include_totals=true&page=0&per_page=100
->>>>>>> db142814
-        method: GET
-      response:
-        proto: HTTP/2.0
-        proto_major: 2
-        proto_minor: 0
-        transfer_encoding: []
-        trailer: {}
-        content_length: -1
-        uncompressed: true
-<<<<<<< HEAD
-        body: '{"id":"org_mgU9zXuLYXCBETku","name":"test-testaccdatasourceorganization","display_name":"Acme Inc. testaccdatasourceorganization"}'
-=======
+        method: GET
+      response:
+        proto: HTTP/2.0
+        proto_major: 2
+        proto_minor: 0
+        transfer_encoding: []
+        trailer: {}
+        content_length: -1
+        uncompressed: true
         body: '{"members":[{"user_id":"auth0|665450b6971dfa41d42ed17c","email":"testaccdatasourceorganization@auth0.com","picture":"https://s.gravatar.com/avatar/892f0bf2c3c9895065f505b28cba3106?s=480&r=pg&d=https%3A%2F%2Fcdn.auth0.com%2Favatars%2Fte.png","name":"testaccdatasourceorganization@auth0.com"}],"start":0,"limit":100,"total":1}'
->>>>>>> db142814
-        headers:
-            Content-Type:
-                - application/json; charset=utf-8
-        status: 200 OK
-        code: 200
-<<<<<<< HEAD
-        duration: 360.165958ms
-=======
-        duration: 404.514583ms
->>>>>>> db142814
-    - id: 22
-      request:
-        proto: HTTP/1.1
-        proto_major: 1
-        proto_minor: 1
-        content_length: 5
-        transfer_encoding: []
-        trailer: {}
-        host: terraform-provider-auth0-dev.eu.auth0.com
-        remote_addr: ""
-        request_uri: ""
-        body: |
-            null
-        form: {}
-        headers:
-            Content-Type:
-                - application/json
-            User-Agent:
-                - Go-Auth0/1.4.1
-<<<<<<< HEAD
-        url: https://terraform-provider-auth0-dev.eu.auth0.com/api/v2/organizations/org_mgU9zXuLYXCBETku/enabled_connections/con_v7jQF3OTsml4M0ZC
-=======
-        url: https://terraform-provider-auth0-dev.eu.auth0.com/api/v2/organizations/name/test-testaccdatasourceorganization
->>>>>>> db142814
-        method: GET
-      response:
-        proto: HTTP/2.0
-        proto_major: 2
-        proto_minor: 0
-        transfer_encoding: []
-        trailer: {}
-        content_length: -1
-        uncompressed: true
-<<<<<<< HEAD
-        body: '{"connection_id":"con_v7jQF3OTsml4M0ZC","assign_membership_on_login":false,"show_as_button":true,"connection":{"name":"Acceptance-Test-Connection-testaccdatasourceorganization","strategy":"auth0"}}'
-=======
+        headers:
+            Content-Type:
+                - application/json; charset=utf-8
+        status: 200 OK
+        code: 200
+        duration: 384.696834ms
+    - id: 30
+      request:
+        proto: HTTP/1.1
+        proto_major: 1
+        proto_minor: 1
+        content_length: 5
+        transfer_encoding: []
+        trailer: {}
+        host: terraform-provider-auth0-dev.eu.auth0.com
+        remote_addr: ""
+        request_uri: ""
+        body: |
+            null
+        form: {}
+        headers:
+            Content-Type:
+                - application/json
+            User-Agent:
+                - Go-Auth0/1.4.1
+        url: https://terraform-provider-auth0-dev.eu.auth0.com/api/v2/organizations/org_G7ae32nR2nC37fCn
+        method: GET
+      response:
+        proto: HTTP/2.0
+        proto_major: 2
+        proto_minor: 0
+        transfer_encoding: []
+        trailer: {}
+        content_length: -1
+        uncompressed: true
         body: '{"id":"org_G7ae32nR2nC37fCn","name":"test-testaccdatasourceorganization","display_name":"Acme Inc. testaccdatasourceorganization"}'
->>>>>>> db142814
-        headers:
-            Content-Type:
-                - application/json; charset=utf-8
-        status: 200 OK
-        code: 200
-<<<<<<< HEAD
-        duration: 386.765375ms
-=======
-        duration: 307.275167ms
->>>>>>> db142814
-    - id: 23
-      request:
-        proto: HTTP/1.1
-        proto_major: 1
-        proto_minor: 1
-        content_length: 5
-        transfer_encoding: []
-        trailer: {}
-        host: terraform-provider-auth0-dev.eu.auth0.com
-        remote_addr: ""
-        request_uri: ""
-        body: |
-            null
-        form: {}
-        headers:
-            Content-Type:
-                - application/json
-            User-Agent:
-                - Go-Auth0/1.4.1
-<<<<<<< HEAD
-        url: https://terraform-provider-auth0-dev.eu.auth0.com/api/v2/organizations/org_mgU9zXuLYXCBETku/members?include_totals=true&per_page=50
-=======
+        headers:
+            Content-Type:
+                - application/json; charset=utf-8
+        status: 200 OK
+        code: 200
+        duration: 427.437834ms
+    - id: 31
+      request:
+        proto: HTTP/1.1
+        proto_major: 1
+        proto_minor: 1
+        content_length: 5
+        transfer_encoding: []
+        trailer: {}
+        host: terraform-provider-auth0-dev.eu.auth0.com
+        remote_addr: ""
+        request_uri: ""
+        body: |
+            null
+        form: {}
+        headers:
+            Content-Type:
+                - application/json
+            User-Agent:
+                - Go-Auth0/1.4.1
         url: https://terraform-provider-auth0-dev.eu.auth0.com/api/v2/organizations/org_G7ae32nR2nC37fCn/enabled_connections?include_totals=true&page=0&per_page=100
->>>>>>> db142814
-        method: GET
-      response:
-        proto: HTTP/2.0
-        proto_major: 2
-        proto_minor: 0
-        transfer_encoding: []
-        trailer: {}
-        content_length: -1
-        uncompressed: true
-<<<<<<< HEAD
-        body: '{"members":[{"user_id":"auth0|665455a6971dfa41d42ed3fe","email":"testaccdatasourceorganization@auth0.com","picture":"https://s.gravatar.com/avatar/892f0bf2c3c9895065f505b28cba3106?s=480&r=pg&d=https%3A%2F%2Fcdn.auth0.com%2Favatars%2Fte.png","name":"testaccdatasourceorganization@auth0.com"}],"start":0,"limit":50,"total":1}'
-=======
+        method: GET
+      response:
+        proto: HTTP/2.0
+        proto_major: 2
+        proto_minor: 0
+        transfer_encoding: []
+        trailer: {}
+        content_length: -1
+        uncompressed: true
         body: '{"enabled_connections":[{"connection_id":"con_tVViUECL3AjNeNIf","assign_membership_on_login":false,"show_as_button":true,"connection":{"name":"Acceptance-Test-Connection-testaccdatasourceorganization","strategy":"auth0"}}],"start":0,"limit":1,"total":1}'
->>>>>>> db142814
-        headers:
-            Content-Type:
-                - application/json; charset=utf-8
-        status: 200 OK
-        code: 200
-<<<<<<< HEAD
-        duration: 352.050125ms
-=======
-        duration: 287.558625ms
->>>>>>> db142814
-    - id: 24
-      request:
-        proto: HTTP/1.1
-        proto_major: 1
-        proto_minor: 1
-        content_length: 5
-        transfer_encoding: []
-        trailer: {}
-        host: terraform-provider-auth0-dev.eu.auth0.com
-        remote_addr: ""
-        request_uri: ""
-        body: |
-            null
-        form: {}
-        headers:
-            Content-Type:
-                - application/json
-            User-Agent:
-                - Go-Auth0/1.4.1
-<<<<<<< HEAD
-        url: https://terraform-provider-auth0-dev.eu.auth0.com/api/v2/organizations/name/test-testaccdatasourceorganization
-=======
+        headers:
+            Content-Type:
+                - application/json; charset=utf-8
+        status: 200 OK
+        code: 200
+        duration: 457.911ms
+    - id: 32
+      request:
+        proto: HTTP/1.1
+        proto_major: 1
+        proto_minor: 1
+        content_length: 5
+        transfer_encoding: []
+        trailer: {}
+        host: terraform-provider-auth0-dev.eu.auth0.com
+        remote_addr: ""
+        request_uri: ""
+        body: |
+            null
+        form: {}
+        headers:
+            Content-Type:
+                - application/json
+            User-Agent:
+                - Go-Auth0/1.4.1
         url: https://terraform-provider-auth0-dev.eu.auth0.com/api/v2/organizations/org_G7ae32nR2nC37fCn/members?include_totals=true&page=0&per_page=100
->>>>>>> db142814
-        method: GET
-      response:
-        proto: HTTP/2.0
-        proto_major: 2
-        proto_minor: 0
-        transfer_encoding: []
-        trailer: {}
-        content_length: -1
-        uncompressed: true
-<<<<<<< HEAD
-        body: '{"id":"org_mgU9zXuLYXCBETku","name":"test-testaccdatasourceorganization","display_name":"Acme Inc. testaccdatasourceorganization"}'
-=======
+        method: GET
+      response:
+        proto: HTTP/2.0
+        proto_major: 2
+        proto_minor: 0
+        transfer_encoding: []
+        trailer: {}
+        content_length: -1
+        uncompressed: true
         body: '{"members":[{"user_id":"auth0|665450b6971dfa41d42ed17c","email":"testaccdatasourceorganization@auth0.com","picture":"https://s.gravatar.com/avatar/892f0bf2c3c9895065f505b28cba3106?s=480&r=pg&d=https%3A%2F%2Fcdn.auth0.com%2Favatars%2Fte.png","name":"testaccdatasourceorganization@auth0.com"}],"start":0,"limit":100,"total":1}'
->>>>>>> db142814
-        headers:
-            Content-Type:
-                - application/json; charset=utf-8
-        status: 200 OK
-        code: 200
-<<<<<<< HEAD
-        duration: 348.476459ms
-=======
-        duration: 322.27325ms
->>>>>>> db142814
-    - id: 25
-      request:
-        proto: HTTP/1.1
-        proto_major: 1
-        proto_minor: 1
-        content_length: 5
-        transfer_encoding: []
-        trailer: {}
-        host: terraform-provider-auth0-dev.eu.auth0.com
-        remote_addr: ""
-        request_uri: ""
-        body: |
-            null
-        form: {}
-        headers:
-            Content-Type:
-                - application/json
-            User-Agent:
-                - Go-Auth0/1.4.1
-<<<<<<< HEAD
-        url: https://terraform-provider-auth0-dev.eu.auth0.com/api/v2/organizations/org_mgU9zXuLYXCBETku/enabled_connections?include_totals=true&page=0&per_page=100
-=======
+        headers:
+            Content-Type:
+                - application/json; charset=utf-8
+        status: 200 OK
+        code: 200
+        duration: 352.400875ms
+    - id: 33
+      request:
+        proto: HTTP/1.1
+        proto_major: 1
+        proto_minor: 1
+        content_length: 5
+        transfer_encoding: []
+        trailer: {}
+        host: terraform-provider-auth0-dev.eu.auth0.com
+        remote_addr: ""
+        request_uri: ""
+        body: |
+            null
+        form: {}
+        headers:
+            Content-Type:
+                - application/json
+            User-Agent:
+                - Go-Auth0/1.4.1
+        url: https://terraform-provider-auth0-dev.eu.auth0.com/api/v2/organizations/org_G7ae32nR2nC37fCn
+        method: GET
+      response:
+        proto: HTTP/2.0
+        proto_major: 2
+        proto_minor: 0
+        transfer_encoding: []
+        trailer: {}
+        content_length: -1
+        uncompressed: true
+        body: '{"id":"org_G7ae32nR2nC37fCn","name":"test-testaccdatasourceorganization","display_name":"Acme Inc. testaccdatasourceorganization"}'
+        headers:
+            Content-Type:
+                - application/json; charset=utf-8
+        status: 200 OK
+        code: 200
+        duration: 339.53825ms
+    - id: 34
+      request:
+        proto: HTTP/1.1
+        proto_major: 1
+        proto_minor: 1
+        content_length: 5
+        transfer_encoding: []
+        trailer: {}
+        host: terraform-provider-auth0-dev.eu.auth0.com
+        remote_addr: ""
+        request_uri: ""
+        body: |
+            null
+        form: {}
+        headers:
+            Content-Type:
+                - application/json
+            User-Agent:
+                - Go-Auth0/1.4.1
+        url: https://terraform-provider-auth0-dev.eu.auth0.com/api/v2/organizations/org_G7ae32nR2nC37fCn/enabled_connections?include_totals=true&page=0&per_page=100
+        method: GET
+      response:
+        proto: HTTP/2.0
+        proto_major: 2
+        proto_minor: 0
+        transfer_encoding: []
+        trailer: {}
+        content_length: -1
+        uncompressed: true
+        body: '{"enabled_connections":[{"connection_id":"con_tVViUECL3AjNeNIf","assign_membership_on_login":false,"show_as_button":true,"connection":{"name":"Acceptance-Test-Connection-testaccdatasourceorganization","strategy":"auth0"}}],"start":0,"limit":1,"total":1}'
+        headers:
+            Content-Type:
+                - application/json; charset=utf-8
+        status: 200 OK
+        code: 200
+        duration: 350.189416ms
+    - id: 35
+      request:
+        proto: HTTP/1.1
+        proto_major: 1
+        proto_minor: 1
+        content_length: 5
+        transfer_encoding: []
+        trailer: {}
+        host: terraform-provider-auth0-dev.eu.auth0.com
+        remote_addr: ""
+        request_uri: ""
+        body: |
+            null
+        form: {}
+        headers:
+            Content-Type:
+                - application/json
+            User-Agent:
+                - Go-Auth0/1.4.1
+        url: https://terraform-provider-auth0-dev.eu.auth0.com/api/v2/organizations/org_G7ae32nR2nC37fCn/members?include_totals=true&page=0&per_page=100
+        method: GET
+      response:
+        proto: HTTP/2.0
+        proto_major: 2
+        proto_minor: 0
+        transfer_encoding: []
+        trailer: {}
+        content_length: -1
+        uncompressed: true
+        body: '{"members":[{"user_id":"auth0|665450b6971dfa41d42ed17c","email":"testaccdatasourceorganization@auth0.com","picture":"https://s.gravatar.com/avatar/892f0bf2c3c9895065f505b28cba3106?s=480&r=pg&d=https%3A%2F%2Fcdn.auth0.com%2Favatars%2Fte.png","name":"testaccdatasourceorganization@auth0.com"}],"start":0,"limit":100,"total":1}'
+        headers:
+            Content-Type:
+                - application/json; charset=utf-8
+        status: 200 OK
+        code: 200
+        duration: 363.616042ms
+    - id: 36
+      request:
+        proto: HTTP/1.1
+        proto_major: 1
+        proto_minor: 1
+        content_length: 5
+        transfer_encoding: []
+        trailer: {}
+        host: terraform-provider-auth0-dev.eu.auth0.com
+        remote_addr: ""
+        request_uri: ""
+        body: |
+            null
+        form: {}
+        headers:
+            Content-Type:
+                - application/json
+            User-Agent:
+                - Go-Auth0/1.4.1
         url: https://terraform-provider-auth0-dev.eu.auth0.com/api/v2/users/auth0%7C665450b6971dfa41d42ed17c
->>>>>>> db142814
-        method: GET
-      response:
-        proto: HTTP/2.0
-        proto_major: 2
-        proto_minor: 0
-        transfer_encoding: []
-        trailer: {}
-        content_length: -1
-        uncompressed: true
-<<<<<<< HEAD
-        body: '{"enabled_connections":[{"connection_id":"con_v7jQF3OTsml4M0ZC","assign_membership_on_login":false,"show_as_button":true,"connection":{"name":"Acceptance-Test-Connection-testaccdatasourceorganization","strategy":"auth0"}}],"start":0,"limit":1,"total":1}'
-=======
+        method: GET
+      response:
+        proto: HTTP/2.0
+        proto_major: 2
+        proto_minor: 0
+        transfer_encoding: []
+        trailer: {}
+        content_length: -1
+        uncompressed: true
         body: '{"created_at":"2024-05-27T09:21:58.314Z","email":"testaccdatasourceorganization@auth0.com","email_verified":false,"identities":[{"connection":"Username-Password-Authentication","user_id":"665450b6971dfa41d42ed17c","provider":"auth0","isSocial":false}],"name":"testaccdatasourceorganization@auth0.com","nickname":"testaccdatasourceorganization","picture":"https://s.gravatar.com/avatar/892f0bf2c3c9895065f505b28cba3106?s=480&r=pg&d=https%3A%2F%2Fcdn.auth0.com%2Favatars%2Fte.png","updated_at":"2024-05-27T09:21:58.314Z","user_id":"auth0|665450b6971dfa41d42ed17c","username":"testaccdatasourceorganization"}'
->>>>>>> db142814
-        headers:
-            Content-Type:
-                - application/json; charset=utf-8
-        status: 200 OK
-        code: 200
-<<<<<<< HEAD
-        duration: 340.680167ms
-=======
-        duration: 322.552542ms
->>>>>>> db142814
-    - id: 26
-      request:
-        proto: HTTP/1.1
-        proto_major: 1
-        proto_minor: 1
-        content_length: 5
-        transfer_encoding: []
-        trailer: {}
-        host: terraform-provider-auth0-dev.eu.auth0.com
-        remote_addr: ""
-        request_uri: ""
-        body: |
-            null
-        form: {}
-        headers:
-            Content-Type:
-                - application/json
-            User-Agent:
-                - Go-Auth0/1.4.1
-<<<<<<< HEAD
-        url: https://terraform-provider-auth0-dev.eu.auth0.com/api/v2/organizations/org_mgU9zXuLYXCBETku/members?fields=user_id&from=&include_fields=true&include_totals=true&per_page=50&take=100
-=======
+        headers:
+            Content-Type:
+                - application/json; charset=utf-8
+        status: 200 OK
+        code: 200
+        duration: 313.149583ms
+    - id: 37
+      request:
+        proto: HTTP/1.1
+        proto_major: 1
+        proto_minor: 1
+        content_length: 5
+        transfer_encoding: []
+        trailer: {}
+        host: terraform-provider-auth0-dev.eu.auth0.com
+        remote_addr: ""
+        request_uri: ""
+        body: |
+            null
+        form: {}
+        headers:
+            Content-Type:
+                - application/json
+            User-Agent:
+                - Go-Auth0/1.4.1
         url: https://terraform-provider-auth0-dev.eu.auth0.com/api/v2/connections/con_tVViUECL3AjNeNIf
->>>>>>> db142814
-        method: GET
-      response:
-        proto: HTTP/2.0
-        proto_major: 2
-        proto_minor: 0
-        transfer_encoding: []
-        trailer: {}
-        content_length: -1
-        uncompressed: true
-<<<<<<< HEAD
-        body: '{"members":[{"user_id":"auth0|665455a6971dfa41d42ed3fe"}],"next":"MjAyNC0wNS0yNyAwOTo0MzowNC44NDgwMDBVVEMsYXV0aDB8NjY1NDU1YTY5NzFkZmE0MWQ0MmVkM2Zl"}'
-=======
+        method: GET
+      response:
+        proto: HTTP/2.0
+        proto_major: 2
+        proto_minor: 0
+        transfer_encoding: []
+        trailer: {}
+        content_length: -1
+        uncompressed: true
         body: '{"id":"con_tVViUECL3AjNeNIf","options":{"mfa":{"active":true,"return_enroll_settings":true},"passwordPolicy":"good","passkey_options":{"challenge_ui":"both","local_enrollment_enabled":true,"progressive_enrollment_enabled":true},"strategy_version":2,"authentication_methods":{"passkey":{"enabled":false},"password":{"enabled":true}},"brute_force_protection":true},"strategy":"auth0","name":"Acceptance-Test-Connection-testaccdatasourceorganization","is_domain_connection":false,"enabled_clients":[],"realms":["Acceptance-Test-Connection-testaccdatasourceorganization"]}'
->>>>>>> db142814
-        headers:
-            Content-Type:
-                - application/json; charset=utf-8
-        status: 200 OK
-        code: 200
-<<<<<<< HEAD
-        duration: 350.943417ms
-=======
-        duration: 368.153333ms
->>>>>>> db142814
-    - id: 27
-      request:
-        proto: HTTP/1.1
-        proto_major: 1
-        proto_minor: 1
-        content_length: 5
-        transfer_encoding: []
-        trailer: {}
-        host: terraform-provider-auth0-dev.eu.auth0.com
-        remote_addr: ""
-        request_uri: ""
-        body: |
-            null
-        form: {}
-        headers:
-            Content-Type:
-                - application/json
-            User-Agent:
-                - Go-Auth0/1.4.1
-<<<<<<< HEAD
-        url: https://terraform-provider-auth0-dev.eu.auth0.com/api/v2/organizations/org_mgU9zXuLYXCBETku/members?fields=user_id&from=MjAyNC0wNS0yNyAwOTo0MzowNC44NDgwMDBVVEMsYXV0aDB8NjY1NDU1YTY5NzFkZmE0MWQ0MmVkM2Zl&include_fields=true&include_totals=true&per_page=50&take=100
-=======
+        headers:
+            Content-Type:
+                - application/json; charset=utf-8
+        status: 200 OK
+        code: 200
+        duration: 332.190625ms
+    - id: 38
+      request:
+        proto: HTTP/1.1
+        proto_major: 1
+        proto_minor: 1
+        content_length: 5
+        transfer_encoding: []
+        trailer: {}
+        host: terraform-provider-auth0-dev.eu.auth0.com
+        remote_addr: ""
+        request_uri: ""
+        body: |
+            null
+        form: {}
+        headers:
+            Content-Type:
+                - application/json
+            User-Agent:
+                - Go-Auth0/1.4.1
         url: https://terraform-provider-auth0-dev.eu.auth0.com/api/v2/organizations/org_G7ae32nR2nC37fCn
->>>>>>> db142814
-        method: GET
-      response:
-        proto: HTTP/2.0
-        proto_major: 2
-        proto_minor: 0
-        transfer_encoding: []
-        trailer: {}
-<<<<<<< HEAD
-        content_length: 14
-        uncompressed: false
-        body: '{"members":[]}'
-=======
+        method: GET
+      response:
+        proto: HTTP/2.0
+        proto_major: 2
+        proto_minor: 0
+        transfer_encoding: []
+        trailer: {}
         content_length: -1
         uncompressed: true
         body: '{"id":"org_G7ae32nR2nC37fCn","name":"test-testaccdatasourceorganization","display_name":"Acme Inc. testaccdatasourceorganization"}'
->>>>>>> db142814
-        headers:
-            Content-Type:
-                - application/json; charset=utf-8
-        status: 200 OK
-        code: 200
-<<<<<<< HEAD
-        duration: 353.846458ms
-=======
-        duration: 303.481166ms
->>>>>>> db142814
-    - id: 28
-      request:
-        proto: HTTP/1.1
-        proto_major: 1
-        proto_minor: 1
-        content_length: 5
-        transfer_encoding: []
-        trailer: {}
-        host: terraform-provider-auth0-dev.eu.auth0.com
-        remote_addr: ""
-        request_uri: ""
-        body: |
-            null
-        form: {}
-        headers:
-            Content-Type:
-                - application/json
-            User-Agent:
-                - Go-Auth0/1.4.1
-<<<<<<< HEAD
-        url: https://terraform-provider-auth0-dev.eu.auth0.com/api/v2/users/auth0%7C665455a6971dfa41d42ed3fe
-=======
+        headers:
+            Content-Type:
+                - application/json; charset=utf-8
+        status: 200 OK
+        code: 200
+        duration: 399.626ms
+    - id: 39
+      request:
+        proto: HTTP/1.1
+        proto_major: 1
+        proto_minor: 1
+        content_length: 5
+        transfer_encoding: []
+        trailer: {}
+        host: terraform-provider-auth0-dev.eu.auth0.com
+        remote_addr: ""
+        request_uri: ""
+        body: |
+            null
+        form: {}
+        headers:
+            Content-Type:
+                - application/json
+            User-Agent:
+                - Go-Auth0/1.4.1
         url: https://terraform-provider-auth0-dev.eu.auth0.com/api/v2/organizations/org_G7ae32nR2nC37fCn/enabled_connections/con_tVViUECL3AjNeNIf
->>>>>>> db142814
-        method: GET
-      response:
-        proto: HTTP/2.0
-        proto_major: 2
-        proto_minor: 0
-        transfer_encoding: []
-        trailer: {}
-        content_length: -1
-        uncompressed: true
-<<<<<<< HEAD
-        body: '{"created_at":"2024-05-27T09:43:02.188Z","email":"testaccdatasourceorganization@auth0.com","email_verified":false,"identities":[{"connection":"Username-Password-Authentication","user_id":"665455a6971dfa41d42ed3fe","provider":"auth0","isSocial":false}],"name":"testaccdatasourceorganization@auth0.com","nickname":"testaccdatasourceorganization","picture":"https://s.gravatar.com/avatar/892f0bf2c3c9895065f505b28cba3106?s=480&r=pg&d=https%3A%2F%2Fcdn.auth0.com%2Favatars%2Fte.png","updated_at":"2024-05-27T09:43:02.188Z","user_id":"auth0|665455a6971dfa41d42ed3fe","username":"testaccdatasourceorganization"}'
-=======
+        method: GET
+      response:
+        proto: HTTP/2.0
+        proto_major: 2
+        proto_minor: 0
+        transfer_encoding: []
+        trailer: {}
+        content_length: -1
+        uncompressed: true
         body: '{"connection_id":"con_tVViUECL3AjNeNIf","assign_membership_on_login":false,"show_as_button":true,"connection":{"name":"Acceptance-Test-Connection-testaccdatasourceorganization","strategy":"auth0"}}'
->>>>>>> db142814
-        headers:
-            Content-Type:
-                - application/json; charset=utf-8
-        status: 200 OK
-        code: 200
-<<<<<<< HEAD
-        duration: 322.231583ms
-=======
-        duration: 313.214625ms
->>>>>>> db142814
-    - id: 29
-      request:
-        proto: HTTP/1.1
-        proto_major: 1
-        proto_minor: 1
-        content_length: 5
-        transfer_encoding: []
-        trailer: {}
-        host: terraform-provider-auth0-dev.eu.auth0.com
-        remote_addr: ""
-        request_uri: ""
-        body: |
-            null
-        form: {}
-        headers:
-            Content-Type:
-                - application/json
-            User-Agent:
-                - Go-Auth0/1.4.1
-<<<<<<< HEAD
-        url: https://terraform-provider-auth0-dev.eu.auth0.com/api/v2/connections/con_v7jQF3OTsml4M0ZC
-=======
+        headers:
+            Content-Type:
+                - application/json; charset=utf-8
+        status: 200 OK
+        code: 200
+        duration: 306.112333ms
+    - id: 40
+      request:
+        proto: HTTP/1.1
+        proto_major: 1
+        proto_minor: 1
+        content_length: 5
+        transfer_encoding: []
+        trailer: {}
+        host: terraform-provider-auth0-dev.eu.auth0.com
+        remote_addr: ""
+        request_uri: ""
+        body: |
+            null
+        form: {}
+        headers:
+            Content-Type:
+                - application/json
+            User-Agent:
+                - Go-Auth0/1.4.1
         url: https://terraform-provider-auth0-dev.eu.auth0.com/api/v2/organizations/org_G7ae32nR2nC37fCn/members?include_totals=true&page=0&per_page=100
->>>>>>> db142814
-        method: GET
-      response:
-        proto: HTTP/2.0
-        proto_major: 2
-        proto_minor: 0
-        transfer_encoding: []
-        trailer: {}
-        content_length: -1
-        uncompressed: true
-<<<<<<< HEAD
-        body: '{"id":"con_v7jQF3OTsml4M0ZC","options":{"mfa":{"active":true,"return_enroll_settings":true},"passwordPolicy":"good","passkey_options":{"challenge_ui":"both","local_enrollment_enabled":true,"progressive_enrollment_enabled":true},"strategy_version":2,"authentication_methods":{"passkey":{"enabled":false},"password":{"enabled":true}},"brute_force_protection":true},"strategy":"auth0","name":"Acceptance-Test-Connection-testaccdatasourceorganization","is_domain_connection":false,"enabled_clients":[],"realms":["Acceptance-Test-Connection-testaccdatasourceorganization"]}'
-=======
+        method: GET
+      response:
+        proto: HTTP/2.0
+        proto_major: 2
+        proto_minor: 0
+        transfer_encoding: []
+        trailer: {}
+        content_length: -1
+        uncompressed: true
         body: '{"members":[{"user_id":"auth0|665450b6971dfa41d42ed17c","email":"testaccdatasourceorganization@auth0.com","picture":"https://s.gravatar.com/avatar/892f0bf2c3c9895065f505b28cba3106?s=480&r=pg&d=https%3A%2F%2Fcdn.auth0.com%2Favatars%2Fte.png","name":"testaccdatasourceorganization@auth0.com"}],"start":0,"limit":100,"total":1}'
->>>>>>> db142814
-        headers:
-            Content-Type:
-                - application/json; charset=utf-8
-        status: 200 OK
-        code: 200
-<<<<<<< HEAD
-        duration: 305.395459ms
-=======
-        duration: 384.696834ms
->>>>>>> db142814
-    - id: 30
-      request:
-        proto: HTTP/1.1
-        proto_major: 1
-        proto_minor: 1
-        content_length: 5
-        transfer_encoding: []
-        trailer: {}
-        host: terraform-provider-auth0-dev.eu.auth0.com
-        remote_addr: ""
-        request_uri: ""
-        body: |
-            null
-        form: {}
-        headers:
-            Content-Type:
-                - application/json
-            User-Agent:
-                - Go-Auth0/1.4.1
-<<<<<<< HEAD
-        url: https://terraform-provider-auth0-dev.eu.auth0.com/api/v2/organizations/org_mgU9zXuLYXCBETku
-=======
+        headers:
+            Content-Type:
+                - application/json; charset=utf-8
+        status: 200 OK
+        code: 200
+        duration: 303.929541ms
+    - id: 41
+      request:
+        proto: HTTP/1.1
+        proto_major: 1
+        proto_minor: 1
+        content_length: 5
+        transfer_encoding: []
+        trailer: {}
+        host: terraform-provider-auth0-dev.eu.auth0.com
+        remote_addr: ""
+        request_uri: ""
+        body: |
+            null
+        form: {}
+        headers:
+            Content-Type:
+                - application/json
+            User-Agent:
+                - Go-Auth0/1.4.1
         url: https://terraform-provider-auth0-dev.eu.auth0.com/api/v2/organizations/org_G7ae32nR2nC37fCn
->>>>>>> db142814
-        method: GET
-      response:
-        proto: HTTP/2.0
-        proto_major: 2
-        proto_minor: 0
-        transfer_encoding: []
-        trailer: {}
-        content_length: -1
-        uncompressed: true
-<<<<<<< HEAD
-        body: '{"id":"org_mgU9zXuLYXCBETku","name":"test-testaccdatasourceorganization","display_name":"Acme Inc. testaccdatasourceorganization"}'
-=======
+        method: GET
+      response:
+        proto: HTTP/2.0
+        proto_major: 2
+        proto_minor: 0
+        transfer_encoding: []
+        trailer: {}
+        content_length: -1
+        uncompressed: true
         body: '{"id":"org_G7ae32nR2nC37fCn","name":"test-testaccdatasourceorganization","display_name":"Acme Inc. testaccdatasourceorganization"}'
->>>>>>> db142814
-        headers:
-            Content-Type:
-                - application/json; charset=utf-8
-        status: 200 OK
-        code: 200
-<<<<<<< HEAD
-        duration: 465.690583ms
-=======
-        duration: 427.437834ms
->>>>>>> db142814
-    - id: 31
-      request:
-        proto: HTTP/1.1
-        proto_major: 1
-        proto_minor: 1
-        content_length: 5
-        transfer_encoding: []
-        trailer: {}
-        host: terraform-provider-auth0-dev.eu.auth0.com
-        remote_addr: ""
-        request_uri: ""
-        body: |
-            null
-        form: {}
-        headers:
-            Content-Type:
-                - application/json
-            User-Agent:
-                - Go-Auth0/1.4.1
-<<<<<<< HEAD
-        url: https://terraform-provider-auth0-dev.eu.auth0.com/api/v2/organizations/org_mgU9zXuLYXCBETku/enabled_connections/con_v7jQF3OTsml4M0ZC
-=======
+        headers:
+            Content-Type:
+                - application/json; charset=utf-8
+        status: 200 OK
+        code: 200
+        duration: 297.184667ms
+    - id: 42
+      request:
+        proto: HTTP/1.1
+        proto_major: 1
+        proto_minor: 1
+        content_length: 5
+        transfer_encoding: []
+        trailer: {}
+        host: terraform-provider-auth0-dev.eu.auth0.com
+        remote_addr: ""
+        request_uri: ""
+        body: |
+            null
+        form: {}
+        headers:
+            Content-Type:
+                - application/json
+            User-Agent:
+                - Go-Auth0/1.4.1
         url: https://terraform-provider-auth0-dev.eu.auth0.com/api/v2/organizations/org_G7ae32nR2nC37fCn/enabled_connections?include_totals=true&page=0&per_page=100
->>>>>>> db142814
-        method: GET
-      response:
-        proto: HTTP/2.0
-        proto_major: 2
-        proto_minor: 0
-        transfer_encoding: []
-        trailer: {}
-        content_length: -1
-        uncompressed: true
-<<<<<<< HEAD
-        body: '{"connection_id":"con_v7jQF3OTsml4M0ZC","assign_membership_on_login":false,"show_as_button":true,"connection":{"name":"Acceptance-Test-Connection-testaccdatasourceorganization","strategy":"auth0"}}'
-=======
+        method: GET
+      response:
+        proto: HTTP/2.0
+        proto_major: 2
+        proto_minor: 0
+        transfer_encoding: []
+        trailer: {}
+        content_length: -1
+        uncompressed: true
         body: '{"enabled_connections":[{"connection_id":"con_tVViUECL3AjNeNIf","assign_membership_on_login":false,"show_as_button":true,"connection":{"name":"Acceptance-Test-Connection-testaccdatasourceorganization","strategy":"auth0"}}],"start":0,"limit":1,"total":1}'
->>>>>>> db142814
-        headers:
-            Content-Type:
-                - application/json; charset=utf-8
-        status: 200 OK
-        code: 200
-<<<<<<< HEAD
-        duration: 289.677583ms
-=======
-        duration: 457.911ms
->>>>>>> db142814
-    - id: 32
-      request:
-        proto: HTTP/1.1
-        proto_major: 1
-        proto_minor: 1
-        content_length: 5
-        transfer_encoding: []
-        trailer: {}
-        host: terraform-provider-auth0-dev.eu.auth0.com
-        remote_addr: ""
-        request_uri: ""
-        body: |
-            null
-        form: {}
-        headers:
-            Content-Type:
-                - application/json
-            User-Agent:
-                - Go-Auth0/1.4.1
-<<<<<<< HEAD
-        url: https://terraform-provider-auth0-dev.eu.auth0.com/api/v2/organizations/org_mgU9zXuLYXCBETku/members?include_totals=true&per_page=50
-=======
+        headers:
+            Content-Type:
+                - application/json; charset=utf-8
+        status: 200 OK
+        code: 200
+        duration: 300.478959ms
+    - id: 43
+      request:
+        proto: HTTP/1.1
+        proto_major: 1
+        proto_minor: 1
+        content_length: 5
+        transfer_encoding: []
+        trailer: {}
+        host: terraform-provider-auth0-dev.eu.auth0.com
+        remote_addr: ""
+        request_uri: ""
+        body: |
+            null
+        form: {}
+        headers:
+            Content-Type:
+                - application/json
+            User-Agent:
+                - Go-Auth0/1.4.1
         url: https://terraform-provider-auth0-dev.eu.auth0.com/api/v2/organizations/org_G7ae32nR2nC37fCn/members?include_totals=true&page=0&per_page=100
->>>>>>> db142814
-        method: GET
-      response:
-        proto: HTTP/2.0
-        proto_major: 2
-        proto_minor: 0
-        transfer_encoding: []
-        trailer: {}
-        content_length: -1
-        uncompressed: true
-<<<<<<< HEAD
-        body: '{"members":[{"user_id":"auth0|665455a6971dfa41d42ed3fe","email":"testaccdatasourceorganization@auth0.com","picture":"https://s.gravatar.com/avatar/892f0bf2c3c9895065f505b28cba3106?s=480&r=pg&d=https%3A%2F%2Fcdn.auth0.com%2Favatars%2Fte.png","name":"testaccdatasourceorganization@auth0.com"}],"start":0,"limit":50,"total":1}'
-=======
+        method: GET
+      response:
+        proto: HTTP/2.0
+        proto_major: 2
+        proto_minor: 0
+        transfer_encoding: []
+        trailer: {}
+        content_length: -1
+        uncompressed: true
         body: '{"members":[{"user_id":"auth0|665450b6971dfa41d42ed17c","email":"testaccdatasourceorganization@auth0.com","picture":"https://s.gravatar.com/avatar/892f0bf2c3c9895065f505b28cba3106?s=480&r=pg&d=https%3A%2F%2Fcdn.auth0.com%2Favatars%2Fte.png","name":"testaccdatasourceorganization@auth0.com"}],"start":0,"limit":100,"total":1}'
->>>>>>> db142814
-        headers:
-            Content-Type:
-                - application/json; charset=utf-8
-        status: 200 OK
-        code: 200
-<<<<<<< HEAD
-        duration: 303.092917ms
-=======
-        duration: 352.400875ms
->>>>>>> db142814
-    - id: 33
-      request:
-        proto: HTTP/1.1
-        proto_major: 1
-        proto_minor: 1
-        content_length: 5
-        transfer_encoding: []
-        trailer: {}
-        host: terraform-provider-auth0-dev.eu.auth0.com
-        remote_addr: ""
-        request_uri: ""
-        body: |
-            null
-        form: {}
-        headers:
-            Content-Type:
-                - application/json
-            User-Agent:
-                - Go-Auth0/1.4.1
-<<<<<<< HEAD
-        url: https://terraform-provider-auth0-dev.eu.auth0.com/api/v2/organizations/org_mgU9zXuLYXCBETku
-=======
-        url: https://terraform-provider-auth0-dev.eu.auth0.com/api/v2/organizations/org_G7ae32nR2nC37fCn
->>>>>>> db142814
-        method: GET
-      response:
-        proto: HTTP/2.0
-        proto_major: 2
-        proto_minor: 0
-        transfer_encoding: []
-        trailer: {}
-        content_length: -1
-        uncompressed: true
-<<<<<<< HEAD
-        body: '{"id":"org_mgU9zXuLYXCBETku","name":"test-testaccdatasourceorganization","display_name":"Acme Inc. testaccdatasourceorganization"}'
-=======
-        body: '{"id":"org_G7ae32nR2nC37fCn","name":"test-testaccdatasourceorganization","display_name":"Acme Inc. testaccdatasourceorganization"}'
->>>>>>> db142814
-        headers:
-            Content-Type:
-                - application/json; charset=utf-8
-        status: 200 OK
-        code: 200
-<<<<<<< HEAD
-        duration: 298.00775ms
-=======
-        duration: 339.53825ms
->>>>>>> db142814
-    - id: 34
-      request:
-        proto: HTTP/1.1
-        proto_major: 1
-        proto_minor: 1
-        content_length: 5
-        transfer_encoding: []
-        trailer: {}
-        host: terraform-provider-auth0-dev.eu.auth0.com
-        remote_addr: ""
-        request_uri: ""
-        body: |
-            null
-        form: {}
-        headers:
-            Content-Type:
-                - application/json
-            User-Agent:
-                - Go-Auth0/1.4.1
-<<<<<<< HEAD
-        url: https://terraform-provider-auth0-dev.eu.auth0.com/api/v2/organizations/org_mgU9zXuLYXCBETku/enabled_connections?include_totals=true&page=0&per_page=100
-=======
-        url: https://terraform-provider-auth0-dev.eu.auth0.com/api/v2/organizations/org_G7ae32nR2nC37fCn/enabled_connections?include_totals=true&page=0&per_page=100
->>>>>>> db142814
-        method: GET
-      response:
-        proto: HTTP/2.0
-        proto_major: 2
-        proto_minor: 0
-        transfer_encoding: []
-        trailer: {}
-        content_length: -1
-        uncompressed: true
-<<<<<<< HEAD
-        body: '{"enabled_connections":[{"connection_id":"con_v7jQF3OTsml4M0ZC","assign_membership_on_login":false,"show_as_button":true,"connection":{"name":"Acceptance-Test-Connection-testaccdatasourceorganization","strategy":"auth0"}}],"start":0,"limit":1,"total":1}'
-=======
-        body: '{"enabled_connections":[{"connection_id":"con_tVViUECL3AjNeNIf","assign_membership_on_login":false,"show_as_button":true,"connection":{"name":"Acceptance-Test-Connection-testaccdatasourceorganization","strategy":"auth0"}}],"start":0,"limit":1,"total":1}'
->>>>>>> db142814
-        headers:
-            Content-Type:
-                - application/json; charset=utf-8
-        status: 200 OK
-        code: 200
-<<<<<<< HEAD
-        duration: 291.68975ms
-=======
-        duration: 350.189416ms
->>>>>>> db142814
-    - id: 35
-      request:
-        proto: HTTP/1.1
-        proto_major: 1
-        proto_minor: 1
-        content_length: 5
-        transfer_encoding: []
-        trailer: {}
-        host: terraform-provider-auth0-dev.eu.auth0.com
-        remote_addr: ""
-        request_uri: ""
-        body: |
-            null
-        form: {}
-        headers:
-            Content-Type:
-                - application/json
-            User-Agent:
-                - Go-Auth0/1.4.1
-<<<<<<< HEAD
-        url: https://terraform-provider-auth0-dev.eu.auth0.com/api/v2/organizations/org_mgU9zXuLYXCBETku/members?fields=user_id&from=&include_fields=true&include_totals=true&per_page=50&take=100
-=======
-        url: https://terraform-provider-auth0-dev.eu.auth0.com/api/v2/organizations/org_G7ae32nR2nC37fCn/members?include_totals=true&page=0&per_page=100
->>>>>>> db142814
-        method: GET
-      response:
-        proto: HTTP/2.0
-        proto_major: 2
-        proto_minor: 0
-        transfer_encoding: []
-        trailer: {}
-        content_length: -1
-        uncompressed: true
-<<<<<<< HEAD
-        body: '{"members":[{"user_id":"auth0|665455a6971dfa41d42ed3fe"}],"next":"MjAyNC0wNS0yNyAwOTo0MzowNC44NDgwMDBVVEMsYXV0aDB8NjY1NDU1YTY5NzFkZmE0MWQ0MmVkM2Zl"}'
-=======
-        body: '{"members":[{"user_id":"auth0|665450b6971dfa41d42ed17c","email":"testaccdatasourceorganization@auth0.com","picture":"https://s.gravatar.com/avatar/892f0bf2c3c9895065f505b28cba3106?s=480&r=pg&d=https%3A%2F%2Fcdn.auth0.com%2Favatars%2Fte.png","name":"testaccdatasourceorganization@auth0.com"}],"start":0,"limit":100,"total":1}'
->>>>>>> db142814
-        headers:
-            Content-Type:
-                - application/json; charset=utf-8
-        status: 200 OK
-        code: 200
-<<<<<<< HEAD
-        duration: 282.835042ms
-=======
-        duration: 363.616042ms
->>>>>>> db142814
-    - id: 36
-      request:
-        proto: HTTP/1.1
-        proto_major: 1
-        proto_minor: 1
-        content_length: 5
-        transfer_encoding: []
-        trailer: {}
-        host: terraform-provider-auth0-dev.eu.auth0.com
-        remote_addr: ""
-        request_uri: ""
-        body: |
-            null
-        form: {}
-        headers:
-            Content-Type:
-                - application/json
-            User-Agent:
-                - Go-Auth0/1.4.1
-<<<<<<< HEAD
-        url: https://terraform-provider-auth0-dev.eu.auth0.com/api/v2/organizations/org_mgU9zXuLYXCBETku/members?fields=user_id&from=MjAyNC0wNS0yNyAwOTo0MzowNC44NDgwMDBVVEMsYXV0aDB8NjY1NDU1YTY5NzFkZmE0MWQ0MmVkM2Zl&include_fields=true&include_totals=true&per_page=50&take=100
-=======
-        url: https://terraform-provider-auth0-dev.eu.auth0.com/api/v2/users/auth0%7C665450b6971dfa41d42ed17c
->>>>>>> db142814
-        method: GET
-      response:
-        proto: HTTP/2.0
-        proto_major: 2
-        proto_minor: 0
-        transfer_encoding: []
-        trailer: {}
-<<<<<<< HEAD
-        content_length: 14
-        uncompressed: false
-        body: '{"members":[]}'
-=======
-        content_length: -1
-        uncompressed: true
-        body: '{"created_at":"2024-05-27T09:21:58.314Z","email":"testaccdatasourceorganization@auth0.com","email_verified":false,"identities":[{"connection":"Username-Password-Authentication","user_id":"665450b6971dfa41d42ed17c","provider":"auth0","isSocial":false}],"name":"testaccdatasourceorganization@auth0.com","nickname":"testaccdatasourceorganization","picture":"https://s.gravatar.com/avatar/892f0bf2c3c9895065f505b28cba3106?s=480&r=pg&d=https%3A%2F%2Fcdn.auth0.com%2Favatars%2Fte.png","updated_at":"2024-05-27T09:21:58.314Z","user_id":"auth0|665450b6971dfa41d42ed17c","username":"testaccdatasourceorganization"}'
->>>>>>> db142814
-        headers:
-            Content-Type:
-                - application/json; charset=utf-8
-        status: 200 OK
-        code: 200
-<<<<<<< HEAD
-        duration: 359.884042ms
-=======
-        duration: 313.149583ms
->>>>>>> db142814
-    - id: 37
-      request:
-        proto: HTTP/1.1
-        proto_major: 1
-        proto_minor: 1
-        content_length: 5
-        transfer_encoding: []
-        trailer: {}
-        host: terraform-provider-auth0-dev.eu.auth0.com
-        remote_addr: ""
-        request_uri: ""
-        body: |
-            null
-        form: {}
-        headers:
-            Content-Type:
-                - application/json
-            User-Agent:
-                - Go-Auth0/1.4.1
-<<<<<<< HEAD
-        url: https://terraform-provider-auth0-dev.eu.auth0.com/api/v2/organizations/org_mgU9zXuLYXCBETku
-=======
-        url: https://terraform-provider-auth0-dev.eu.auth0.com/api/v2/connections/con_tVViUECL3AjNeNIf
->>>>>>> db142814
-        method: GET
-      response:
-        proto: HTTP/2.0
-        proto_major: 2
-        proto_minor: 0
-        transfer_encoding: []
-        trailer: {}
-        content_length: -1
-        uncompressed: true
-<<<<<<< HEAD
-        body: '{"id":"org_mgU9zXuLYXCBETku","name":"test-testaccdatasourceorganization","display_name":"Acme Inc. testaccdatasourceorganization"}'
-=======
-        body: '{"id":"con_tVViUECL3AjNeNIf","options":{"mfa":{"active":true,"return_enroll_settings":true},"passwordPolicy":"good","passkey_options":{"challenge_ui":"both","local_enrollment_enabled":true,"progressive_enrollment_enabled":true},"strategy_version":2,"authentication_methods":{"passkey":{"enabled":false},"password":{"enabled":true}},"brute_force_protection":true},"strategy":"auth0","name":"Acceptance-Test-Connection-testaccdatasourceorganization","is_domain_connection":false,"enabled_clients":[],"realms":["Acceptance-Test-Connection-testaccdatasourceorganization"]}'
->>>>>>> db142814
-        headers:
-            Content-Type:
-                - application/json; charset=utf-8
-        status: 200 OK
-        code: 200
-<<<<<<< HEAD
-        duration: 413.235958ms
-=======
-        duration: 332.190625ms
->>>>>>> db142814
-    - id: 38
-      request:
-        proto: HTTP/1.1
-        proto_major: 1
-        proto_minor: 1
-        content_length: 5
-        transfer_encoding: []
-        trailer: {}
-        host: terraform-provider-auth0-dev.eu.auth0.com
-        remote_addr: ""
-        request_uri: ""
-        body: |
-            null
-        form: {}
-        headers:
-            Content-Type:
-                - application/json
-            User-Agent:
-                - Go-Auth0/1.4.1
-<<<<<<< HEAD
-        url: https://terraform-provider-auth0-dev.eu.auth0.com/api/v2/organizations/org_mgU9zXuLYXCBETku/enabled_connections?include_totals=true&page=0&per_page=100
-=======
-        url: https://terraform-provider-auth0-dev.eu.auth0.com/api/v2/organizations/org_G7ae32nR2nC37fCn
->>>>>>> db142814
-        method: GET
-      response:
-        proto: HTTP/2.0
-        proto_major: 2
-        proto_minor: 0
-        transfer_encoding: []
-        trailer: {}
-        content_length: -1
-        uncompressed: true
-<<<<<<< HEAD
-        body: '{"enabled_connections":[{"connection_id":"con_v7jQF3OTsml4M0ZC","assign_membership_on_login":false,"show_as_button":true,"connection":{"name":"Acceptance-Test-Connection-testaccdatasourceorganization","strategy":"auth0"}}],"start":0,"limit":1,"total":1}'
-=======
-        body: '{"id":"org_G7ae32nR2nC37fCn","name":"test-testaccdatasourceorganization","display_name":"Acme Inc. testaccdatasourceorganization"}'
->>>>>>> db142814
-        headers:
-            Content-Type:
-                - application/json; charset=utf-8
-        status: 200 OK
-        code: 200
-<<<<<<< HEAD
-        duration: 299.704667ms
-=======
-        duration: 399.626ms
->>>>>>> db142814
-    - id: 39
-      request:
-        proto: HTTP/1.1
-        proto_major: 1
-        proto_minor: 1
-        content_length: 5
-        transfer_encoding: []
-        trailer: {}
-        host: terraform-provider-auth0-dev.eu.auth0.com
-        remote_addr: ""
-        request_uri: ""
-        body: |
-            null
-        form: {}
-        headers:
-            Content-Type:
-                - application/json
-            User-Agent:
-                - Go-Auth0/1.4.1
-<<<<<<< HEAD
-        url: https://terraform-provider-auth0-dev.eu.auth0.com/api/v2/organizations/org_mgU9zXuLYXCBETku/members?fields=user_id&from=&include_fields=true&include_totals=true&per_page=50&take=100
-=======
-        url: https://terraform-provider-auth0-dev.eu.auth0.com/api/v2/organizations/org_G7ae32nR2nC37fCn/enabled_connections/con_tVViUECL3AjNeNIf
->>>>>>> db142814
-        method: GET
-      response:
-        proto: HTTP/2.0
-        proto_major: 2
-        proto_minor: 0
-        transfer_encoding: []
-        trailer: {}
-        content_length: -1
-        uncompressed: true
-<<<<<<< HEAD
-        body: '{"members":[{"user_id":"auth0|665455a6971dfa41d42ed3fe"}],"next":"MjAyNC0wNS0yNyAwOTo0MzowNC44NDgwMDBVVEMsYXV0aDB8NjY1NDU1YTY5NzFkZmE0MWQ0MmVkM2Zl"}'
-=======
-        body: '{"connection_id":"con_tVViUECL3AjNeNIf","assign_membership_on_login":false,"show_as_button":true,"connection":{"name":"Acceptance-Test-Connection-testaccdatasourceorganization","strategy":"auth0"}}'
->>>>>>> db142814
-        headers:
-            Content-Type:
-                - application/json; charset=utf-8
-        status: 200 OK
-        code: 200
-<<<<<<< HEAD
-        duration: 291.990791ms
-=======
-        duration: 306.112333ms
->>>>>>> db142814
-    - id: 40
-      request:
-        proto: HTTP/1.1
-        proto_major: 1
-        proto_minor: 1
-        content_length: 5
-        transfer_encoding: []
-        trailer: {}
-        host: terraform-provider-auth0-dev.eu.auth0.com
-        remote_addr: ""
-        request_uri: ""
-        body: |
-            null
-        form: {}
-        headers:
-            Content-Type:
-                - application/json
-            User-Agent:
-                - Go-Auth0/1.4.1
-<<<<<<< HEAD
-        url: https://terraform-provider-auth0-dev.eu.auth0.com/api/v2/organizations/org_mgU9zXuLYXCBETku/members?fields=user_id&from=MjAyNC0wNS0yNyAwOTo0MzowNC44NDgwMDBVVEMsYXV0aDB8NjY1NDU1YTY5NzFkZmE0MWQ0MmVkM2Zl&include_fields=true&include_totals=true&per_page=50&take=100
-=======
-        url: https://terraform-provider-auth0-dev.eu.auth0.com/api/v2/organizations/org_G7ae32nR2nC37fCn/members?include_totals=true&page=0&per_page=100
->>>>>>> db142814
-        method: GET
-      response:
-        proto: HTTP/2.0
-        proto_major: 2
-        proto_minor: 0
-        transfer_encoding: []
-        trailer: {}
-<<<<<<< HEAD
-        content_length: 14
-        uncompressed: false
-        body: '{"members":[]}'
-=======
-        content_length: -1
-        uncompressed: true
-        body: '{"members":[{"user_id":"auth0|665450b6971dfa41d42ed17c","email":"testaccdatasourceorganization@auth0.com","picture":"https://s.gravatar.com/avatar/892f0bf2c3c9895065f505b28cba3106?s=480&r=pg&d=https%3A%2F%2Fcdn.auth0.com%2Favatars%2Fte.png","name":"testaccdatasourceorganization@auth0.com"}],"start":0,"limit":100,"total":1}'
->>>>>>> db142814
-        headers:
-            Content-Type:
-                - application/json; charset=utf-8
-        status: 200 OK
-        code: 200
-<<<<<<< HEAD
-        duration: 285.079708ms
-=======
-        duration: 303.929541ms
->>>>>>> db142814
-    - id: 41
-      request:
-        proto: HTTP/1.1
-        proto_major: 1
-        proto_minor: 1
-        content_length: 5
-        transfer_encoding: []
-        trailer: {}
-        host: terraform-provider-auth0-dev.eu.auth0.com
-        remote_addr: ""
-        request_uri: ""
-        body: |
-            null
-        form: {}
-        headers:
-            Content-Type:
-                - application/json
-            User-Agent:
-                - Go-Auth0/1.4.1
-<<<<<<< HEAD
-        url: https://terraform-provider-auth0-dev.eu.auth0.com/api/v2/users/auth0%7C665455a6971dfa41d42ed3fe
-=======
-        url: https://terraform-provider-auth0-dev.eu.auth0.com/api/v2/organizations/org_G7ae32nR2nC37fCn
->>>>>>> db142814
-        method: GET
-      response:
-        proto: HTTP/2.0
-        proto_major: 2
-        proto_minor: 0
-        transfer_encoding: []
-        trailer: {}
-        content_length: -1
-        uncompressed: true
-<<<<<<< HEAD
-        body: '{"created_at":"2024-05-27T09:43:02.188Z","email":"testaccdatasourceorganization@auth0.com","email_verified":false,"identities":[{"connection":"Username-Password-Authentication","user_id":"665455a6971dfa41d42ed3fe","provider":"auth0","isSocial":false}],"name":"testaccdatasourceorganization@auth0.com","nickname":"testaccdatasourceorganization","picture":"https://s.gravatar.com/avatar/892f0bf2c3c9895065f505b28cba3106?s=480&r=pg&d=https%3A%2F%2Fcdn.auth0.com%2Favatars%2Fte.png","updated_at":"2024-05-27T09:43:02.188Z","user_id":"auth0|665455a6971dfa41d42ed3fe","username":"testaccdatasourceorganization"}'
-=======
-        body: '{"id":"org_G7ae32nR2nC37fCn","name":"test-testaccdatasourceorganization","display_name":"Acme Inc. testaccdatasourceorganization"}'
->>>>>>> db142814
-        headers:
-            Content-Type:
-                - application/json; charset=utf-8
-        status: 200 OK
-        code: 200
-<<<<<<< HEAD
-        duration: 307.069417ms
-=======
-        duration: 297.184667ms
->>>>>>> db142814
-    - id: 42
-      request:
-        proto: HTTP/1.1
-        proto_major: 1
-        proto_minor: 1
-        content_length: 5
-        transfer_encoding: []
-        trailer: {}
-        host: terraform-provider-auth0-dev.eu.auth0.com
-        remote_addr: ""
-        request_uri: ""
-        body: |
-            null
-        form: {}
-        headers:
-            Content-Type:
-                - application/json
-            User-Agent:
-                - Go-Auth0/1.4.1
-<<<<<<< HEAD
-        url: https://terraform-provider-auth0-dev.eu.auth0.com/api/v2/connections/con_v7jQF3OTsml4M0ZC
-=======
-        url: https://terraform-provider-auth0-dev.eu.auth0.com/api/v2/organizations/org_G7ae32nR2nC37fCn/enabled_connections?include_totals=true&page=0&per_page=100
->>>>>>> db142814
-        method: GET
-      response:
-        proto: HTTP/2.0
-        proto_major: 2
-        proto_minor: 0
-        transfer_encoding: []
-        trailer: {}
-        content_length: -1
-        uncompressed: true
-<<<<<<< HEAD
-        body: '{"id":"con_v7jQF3OTsml4M0ZC","options":{"mfa":{"active":true,"return_enroll_settings":true},"passwordPolicy":"good","passkey_options":{"challenge_ui":"both","local_enrollment_enabled":true,"progressive_enrollment_enabled":true},"strategy_version":2,"authentication_methods":{"passkey":{"enabled":false},"password":{"enabled":true}},"brute_force_protection":true},"strategy":"auth0","name":"Acceptance-Test-Connection-testaccdatasourceorganization","is_domain_connection":false,"enabled_clients":[],"realms":["Acceptance-Test-Connection-testaccdatasourceorganization"]}'
-=======
-        body: '{"enabled_connections":[{"connection_id":"con_tVViUECL3AjNeNIf","assign_membership_on_login":false,"show_as_button":true,"connection":{"name":"Acceptance-Test-Connection-testaccdatasourceorganization","strategy":"auth0"}}],"start":0,"limit":1,"total":1}'
->>>>>>> db142814
-        headers:
-            Content-Type:
-                - application/json; charset=utf-8
-        status: 200 OK
-        code: 200
-<<<<<<< HEAD
-        duration: 340.422042ms
-=======
-        duration: 300.478959ms
->>>>>>> db142814
-    - id: 43
-      request:
-        proto: HTTP/1.1
-        proto_major: 1
-        proto_minor: 1
-        content_length: 5
-        transfer_encoding: []
-        trailer: {}
-        host: terraform-provider-auth0-dev.eu.auth0.com
-        remote_addr: ""
-        request_uri: ""
-        body: |
-            null
-        form: {}
-        headers:
-            Content-Type:
-                - application/json
-            User-Agent:
-                - Go-Auth0/1.4.1
-<<<<<<< HEAD
-        url: https://terraform-provider-auth0-dev.eu.auth0.com/api/v2/organizations/org_mgU9zXuLYXCBETku
-=======
-        url: https://terraform-provider-auth0-dev.eu.auth0.com/api/v2/organizations/org_G7ae32nR2nC37fCn/members?include_totals=true&page=0&per_page=100
->>>>>>> db142814
-        method: GET
-      response:
-        proto: HTTP/2.0
-        proto_major: 2
-        proto_minor: 0
-        transfer_encoding: []
-        trailer: {}
-        content_length: -1
-        uncompressed: true
-<<<<<<< HEAD
-        body: '{"id":"org_mgU9zXuLYXCBETku","name":"test-testaccdatasourceorganization","display_name":"Acme Inc. testaccdatasourceorganization"}'
-=======
-        body: '{"members":[{"user_id":"auth0|665450b6971dfa41d42ed17c","email":"testaccdatasourceorganization@auth0.com","picture":"https://s.gravatar.com/avatar/892f0bf2c3c9895065f505b28cba3106?s=480&r=pg&d=https%3A%2F%2Fcdn.auth0.com%2Favatars%2Fte.png","name":"testaccdatasourceorganization@auth0.com"}],"start":0,"limit":100,"total":1}'
->>>>>>> db142814
-        headers:
-            Content-Type:
-                - application/json; charset=utf-8
-        status: 200 OK
-        code: 200
-<<<<<<< HEAD
-        duration: 298.301834ms
-=======
+        headers:
+            Content-Type:
+                - application/json; charset=utf-8
+        status: 200 OK
+        code: 200
         duration: 305.75125ms
->>>>>>> db142814
     - id: 44
       request:
         proto: HTTP/1.1
         proto_major: 1
         proto_minor: 1
-<<<<<<< HEAD
-        content_length: 5
-        transfer_encoding: []
-        trailer: {}
-        host: terraform-provider-auth0-dev.eu.auth0.com
-        remote_addr: ""
-        request_uri: ""
-        body: |
-            null
-        form: {}
-        headers:
-            Content-Type:
-                - application/json
-            User-Agent:
-                - Go-Auth0/1.4.1
-        url: https://terraform-provider-auth0-dev.eu.auth0.com/api/v2/organizations/org_mgU9zXuLYXCBETku/enabled_connections/con_v7jQF3OTsml4M0ZC
-        method: GET
-      response:
-        proto: HTTP/2.0
-        proto_major: 2
-        proto_minor: 0
-        transfer_encoding: []
-        trailer: {}
-        content_length: -1
-        uncompressed: true
-        body: '{"connection_id":"con_v7jQF3OTsml4M0ZC","assign_membership_on_login":false,"show_as_button":true,"connection":{"name":"Acceptance-Test-Connection-testaccdatasourceorganization","strategy":"auth0"}}'
-        headers:
-            Content-Type:
-                - application/json; charset=utf-8
-        status: 200 OK
-        code: 200
-        duration: 275.377375ms
-    - id: 45
-      request:
-        proto: HTTP/1.1
-        proto_major: 1
-        proto_minor: 1
-        content_length: 5
-        transfer_encoding: []
-        trailer: {}
-        host: terraform-provider-auth0-dev.eu.auth0.com
-        remote_addr: ""
-        request_uri: ""
-        body: |
-            null
-        form: {}
-        headers:
-            Content-Type:
-                - application/json
-            User-Agent:
-                - Go-Auth0/1.4.1
-        url: https://terraform-provider-auth0-dev.eu.auth0.com/api/v2/organizations/org_mgU9zXuLYXCBETku/members?include_totals=true&per_page=50
-        method: GET
-      response:
-        proto: HTTP/2.0
-        proto_major: 2
-        proto_minor: 0
-        transfer_encoding: []
-        trailer: {}
-        content_length: -1
-        uncompressed: true
-        body: '{"members":[{"user_id":"auth0|665455a6971dfa41d42ed3fe","email":"testaccdatasourceorganization@auth0.com","picture":"https://s.gravatar.com/avatar/892f0bf2c3c9895065f505b28cba3106?s=480&r=pg&d=https%3A%2F%2Fcdn.auth0.com%2Favatars%2Fte.png","name":"testaccdatasourceorganization@auth0.com"}],"start":0,"limit":50,"total":1}'
-        headers:
-            Content-Type:
-                - application/json; charset=utf-8
-        status: 200 OK
-        code: 200
-        duration: 309.752417ms
-    - id: 46
-      request:
-        proto: HTTP/1.1
-        proto_major: 1
-        proto_minor: 1
-        content_length: 5
-        transfer_encoding: []
-        trailer: {}
-        host: terraform-provider-auth0-dev.eu.auth0.com
-        remote_addr: ""
-        request_uri: ""
-        body: |
-            null
-        form: {}
-        headers:
-            Content-Type:
-                - application/json
-            User-Agent:
-                - Go-Auth0/1.4.1
-        url: https://terraform-provider-auth0-dev.eu.auth0.com/api/v2/organizations/org_mgU9zXuLYXCBETku
-        method: GET
-      response:
-        proto: HTTP/2.0
-        proto_major: 2
-        proto_minor: 0
-        transfer_encoding: []
-        trailer: {}
-        content_length: -1
-        uncompressed: true
-        body: '{"id":"org_mgU9zXuLYXCBETku","name":"test-testaccdatasourceorganization","display_name":"Acme Inc. testaccdatasourceorganization"}'
-        headers:
-            Content-Type:
-                - application/json; charset=utf-8
-        status: 200 OK
-        code: 200
-        duration: 280.623916ms
-    - id: 47
-      request:
-        proto: HTTP/1.1
-        proto_major: 1
-        proto_minor: 1
-        content_length: 5
-        transfer_encoding: []
-        trailer: {}
-        host: terraform-provider-auth0-dev.eu.auth0.com
-        remote_addr: ""
-        request_uri: ""
-        body: |
-            null
-        form: {}
-        headers:
-            Content-Type:
-                - application/json
-            User-Agent:
-                - Go-Auth0/1.4.1
-        url: https://terraform-provider-auth0-dev.eu.auth0.com/api/v2/organizations/org_mgU9zXuLYXCBETku/enabled_connections?include_totals=true&page=0&per_page=100
-        method: GET
-      response:
-        proto: HTTP/2.0
-        proto_major: 2
-        proto_minor: 0
-        transfer_encoding: []
-        trailer: {}
-        content_length: -1
-        uncompressed: true
-        body: '{"enabled_connections":[{"connection_id":"con_v7jQF3OTsml4M0ZC","assign_membership_on_login":false,"show_as_button":true,"connection":{"name":"Acceptance-Test-Connection-testaccdatasourceorganization","strategy":"auth0"}}],"start":0,"limit":1,"total":1}'
-        headers:
-            Content-Type:
-                - application/json; charset=utf-8
-        status: 200 OK
-        code: 200
-        duration: 290.477709ms
-    - id: 48
-      request:
-        proto: HTTP/1.1
-        proto_major: 1
-        proto_minor: 1
-        content_length: 5
-        transfer_encoding: []
-        trailer: {}
-        host: terraform-provider-auth0-dev.eu.auth0.com
-        remote_addr: ""
-        request_uri: ""
-        body: |
-            null
-        form: {}
-        headers:
-            Content-Type:
-                - application/json
-            User-Agent:
-                - Go-Auth0/1.4.1
-        url: https://terraform-provider-auth0-dev.eu.auth0.com/api/v2/organizations/org_mgU9zXuLYXCBETku/members?fields=user_id&from=&include_fields=true&include_totals=true&per_page=50&take=100
-        method: GET
-      response:
-        proto: HTTP/2.0
-        proto_major: 2
-        proto_minor: 0
-        transfer_encoding: []
-        trailer: {}
-        content_length: -1
-        uncompressed: true
-        body: '{"members":[{"user_id":"auth0|665455a6971dfa41d42ed3fe"}],"next":"MjAyNC0wNS0yNyAwOTo0MzowNC44NDgwMDBVVEMsYXV0aDB8NjY1NDU1YTY5NzFkZmE0MWQ0MmVkM2Zl"}'
-        headers:
-            Content-Type:
-                - application/json; charset=utf-8
-        status: 200 OK
-        code: 200
-        duration: 302.045792ms
-    - id: 49
-      request:
-        proto: HTTP/1.1
-        proto_major: 1
-        proto_minor: 1
-        content_length: 5
-        transfer_encoding: []
-        trailer: {}
-        host: terraform-provider-auth0-dev.eu.auth0.com
-        remote_addr: ""
-        request_uri: ""
-        body: |
-            null
-        form: {}
-        headers:
-            Content-Type:
-                - application/json
-            User-Agent:
-                - Go-Auth0/1.4.1
-        url: https://terraform-provider-auth0-dev.eu.auth0.com/api/v2/organizations/org_mgU9zXuLYXCBETku/members?fields=user_id&from=MjAyNC0wNS0yNyAwOTo0MzowNC44NDgwMDBVVEMsYXV0aDB8NjY1NDU1YTY5NzFkZmE0MWQ0MmVkM2Zl&include_fields=true&include_totals=true&per_page=50&take=100
-        method: GET
-      response:
-        proto: HTTP/2.0
-        proto_major: 2
-        proto_minor: 0
-        transfer_encoding: []
-        trailer: {}
-        content_length: 14
-        uncompressed: false
-        body: '{"members":[]}'
-        headers:
-            Content-Type:
-                - application/json; charset=utf-8
-        status: 200 OK
-        code: 200
-        duration: 311.143875ms
-    - id: 50
-      request:
-        proto: HTTP/1.1
-        proto_major: 1
-        proto_minor: 1
-=======
->>>>>>> db142814
         content_length: 47
         transfer_encoding: []
         trailer: {}
@@ -2334,22 +1597,14 @@
         remote_addr: ""
         request_uri: ""
         body: |
-<<<<<<< HEAD
-            {"members":["auth0|665455a6971dfa41d42ed3fe"]}
-=======
             {"members":["auth0|665450b6971dfa41d42ed17c"]}
->>>>>>> db142814
-        form: {}
-        headers:
-            Content-Type:
-                - application/json
-            User-Agent:
-                - Go-Auth0/1.4.1
-<<<<<<< HEAD
-        url: https://terraform-provider-auth0-dev.eu.auth0.com/api/v2/organizations/org_mgU9zXuLYXCBETku/members
-=======
+        form: {}
+        headers:
+            Content-Type:
+                - application/json
+            User-Agent:
+                - Go-Auth0/1.4.1
         url: https://terraform-provider-auth0-dev.eu.auth0.com/api/v2/organizations/org_G7ae32nR2nC37fCn/members
->>>>>>> db142814
         method: DELETE
       response:
         proto: HTTP/2.0
@@ -2365,13 +1620,8 @@
                 - application/json; charset=utf-8
         status: 204 No Content
         code: 204
-<<<<<<< HEAD
-        duration: 306.411875ms
-    - id: 51
-=======
         duration: 478.912542ms
     - id: 45
->>>>>>> db142814
       request:
         proto: HTTP/1.1
         proto_major: 1
@@ -2389,11 +1639,7 @@
                 - application/json
             User-Agent:
                 - Go-Auth0/1.4.1
-<<<<<<< HEAD
-        url: https://terraform-provider-auth0-dev.eu.auth0.com/api/v2/organizations/org_mgU9zXuLYXCBETku/enabled_connections/con_v7jQF3OTsml4M0ZC
-=======
         url: https://terraform-provider-auth0-dev.eu.auth0.com/api/v2/organizations/org_G7ae32nR2nC37fCn/enabled_connections/con_tVViUECL3AjNeNIf
->>>>>>> db142814
         method: DELETE
       response:
         proto: HTTP/2.0
@@ -2409,13 +1655,8 @@
                 - application/json; charset=utf-8
         status: 204 No Content
         code: 204
-<<<<<<< HEAD
-        duration: 595.141ms
-    - id: 52
-=======
         duration: 306.067167ms
     - id: 46
->>>>>>> db142814
       request:
         proto: HTTP/1.1
         proto_major: 1
@@ -2433,11 +1674,7 @@
                 - application/json
             User-Agent:
                 - Go-Auth0/1.4.1
-<<<<<<< HEAD
-        url: https://terraform-provider-auth0-dev.eu.auth0.com/api/v2/organizations/org_mgU9zXuLYXCBETku
-=======
         url: https://terraform-provider-auth0-dev.eu.auth0.com/api/v2/organizations/org_G7ae32nR2nC37fCn
->>>>>>> db142814
         method: DELETE
       response:
         proto: HTTP/2.0
@@ -2453,13 +1690,8 @@
                 - application/json; charset=utf-8
         status: 204 No Content
         code: 204
-<<<<<<< HEAD
-        duration: 309.180667ms
-    - id: 53
-=======
         duration: 293.361416ms
     - id: 47
->>>>>>> db142814
       request:
         proto: HTTP/1.1
         proto_major: 1
@@ -2477,11 +1709,7 @@
                 - application/json
             User-Agent:
                 - Go-Auth0/1.4.1
-<<<<<<< HEAD
-        url: https://terraform-provider-auth0-dev.eu.auth0.com/api/v2/connections/con_v7jQF3OTsml4M0ZC
-=======
         url: https://terraform-provider-auth0-dev.eu.auth0.com/api/v2/connections/con_tVViUECL3AjNeNIf
->>>>>>> db142814
         method: DELETE
       response:
         proto: HTTP/2.0
@@ -2491,23 +1719,14 @@
         trailer: {}
         content_length: 41
         uncompressed: false
-<<<<<<< HEAD
-        body: '{"deleted_at":"2024-05-27T09:43:22.890Z"}'
-=======
         body: '{"deleted_at":"2024-05-27T09:22:17.123Z"}'
->>>>>>> db142814
         headers:
             Content-Type:
                 - application/json; charset=utf-8
         status: 202 Accepted
         code: 202
-<<<<<<< HEAD
-        duration: 316.600375ms
-    - id: 54
-=======
         duration: 327.604791ms
     - id: 48
->>>>>>> db142814
       request:
         proto: HTTP/1.1
         proto_major: 1
@@ -2525,11 +1744,7 @@
                 - application/json
             User-Agent:
                 - Go-Auth0/1.4.1
-<<<<<<< HEAD
-        url: https://terraform-provider-auth0-dev.eu.auth0.com/api/v2/users/auth0%7C665455a6971dfa41d42ed3fe
-=======
         url: https://terraform-provider-auth0-dev.eu.auth0.com/api/v2/users/auth0%7C665450b6971dfa41d42ed17c
->>>>>>> db142814
         method: DELETE
       response:
         proto: HTTP/2.0
@@ -2545,8 +1760,4 @@
                 - application/json; charset=utf-8
         status: 204 No Content
         code: 204
-<<<<<<< HEAD
-        duration: 346.503292ms
-=======
-        duration: 409.726166ms
->>>>>>> db142814
+        duration: 409.726166ms