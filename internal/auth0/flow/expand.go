--- conflicted
+++ resolved
@@ -1,14 +1,10 @@
 package flow
 
 import (
-<<<<<<< HEAD
 	"encoding/json"
+	"fmt"
 
-=======
-	"fmt"
->>>>>>> ac587acd
 	"github.com/auth0/go-auth0/management"
-	"github.com/auth0/terraform-provider-auth0/internal/value"
 	"github.com/hashicorp/terraform-plugin-sdk/v2/helper/schema"
 
 	"github.com/auth0/terraform-provider-auth0/internal/value"
@@ -25,40 +21,6 @@
 	return flow, nil
 }
 
-<<<<<<< HEAD
-func expandInterfaceArray(d *schema.ResourceData, key string) []interface{} {
-	oldMetadata, newMetadata := d.GetChange(key)
-	result := make([]interface{}, 0)
-	if oldMetadata == "" && newMetadata == "" {
-		return result
-	}
-
-	if oldMetadata == "" {
-		if newMetadataStr, ok := newMetadata.(string); ok {
-			var newMetadataArr []interface{}
-			if err := json.Unmarshal([]byte(newMetadataStr), &newMetadataArr); err != nil {
-				return nil
-			}
-			return newMetadataArr
-		}
-		return result
-	}
-
-	if newMetadata == "" {
-		return result
-	}
-
-	b, err := json.Marshal(newMetadata)
-	if err != nil {
-		return nil
-	}
-
-	if err := json.Unmarshal(b, &result); err != nil {
-		return nil
-	}
-
-	return result
-=======
 func expandVaultConnection(data *schema.ResourceData) (*management.FlowVaultConnection, error) {
 	cfg := data.GetRawConfig()
 
@@ -104,5 +66,38 @@
 	}
 
 	return nil, fmt.Errorf("expected map[string]interface{} for %s, got %T", key, raw)
->>>>>>> ac587acd
+}
+
+func expandInterfaceArray(d *schema.ResourceData, key string) []interface{} {
+	oldMetadata, newMetadata := d.GetChange(key)
+	result := make([]interface{}, 0)
+	if oldMetadata == "" && newMetadata == "" {
+		return result
+	}
+
+	if oldMetadata == "" {
+		if newMetadataStr, ok := newMetadata.(string); ok {
+			var newMetadataArr []interface{}
+			if err := json.Unmarshal([]byte(newMetadataStr), &newMetadataArr); err != nil {
+				return nil
+			}
+			return newMetadataArr
+		}
+		return result
+	}
+
+	if newMetadata == "" {
+		return result
+	}
+
+	b, err := json.Marshal(newMetadata)
+	if err != nil {
+		return nil
+	}
+
+	if err := json.Unmarshal(b, &result); err != nil {
+		return nil
+	}
+
+	return result
 }