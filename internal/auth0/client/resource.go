--- conflicted
+++ resolved
@@ -1502,15 +1502,17 @@
 			}
 		}
 
-<<<<<<< HEAD
+		if isEncryptionKeyNull(data) && !data.IsNewResource() {
+			if err := api.Request(ctx, http.MethodPatch, api.URI("clients", data.Id()), map[string]interface{}{
+				"encryption_key": nil,
+			}); err != nil {
+				return diag.FromErr(err)
+			}
+		}
+
 		if isSessionTransferNull(data) {
 			if err := api.Request(ctx, http.MethodPatch, api.URI("clients", data.Id()), map[string]interface{}{
 				"session_transfer": nil,
-=======
-		if isEncryptionKeyNull(data) && !data.IsNewResource() {
-			if err := api.Request(ctx, http.MethodPatch, api.URI("clients", data.Id()), map[string]interface{}{
-				"encryption_key": nil,
->>>>>>> b51de1e0
 			}); err != nil {
 				return diag.FromErr(err)
 			}
