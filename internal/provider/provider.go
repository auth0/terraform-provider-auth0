--- conflicted
+++ resolved
@@ -110,19 +110,12 @@
 			"auth0_branding_theme":             newBrandingTheme(),
 		},
 		DataSourcesMap: map[string]*schema.Resource{
-<<<<<<< HEAD
-			"auth0_client":        client.NewDataSource(),
-			"auth0_global_client": client.NewGlobalDataSource(),
-			"auth0_connection":    connection.NewDataSource(),
-			"auth0_organization":  organization.NewDataSource(),
-			"auth0_tenant":        newDataTenant(),
-=======
 			"auth0_client":          client.NewDataSource(),
 			"auth0_global_client":   client.NewGlobalDataSource(),
 			"auth0_connection":      connection.NewDataSource(),
+			"auth0_organization":    organization.NewDataSource(),
 			"auth0_resource_server": resourceserver.NewDataSource(),
 			"auth0_tenant":          newDataTenant(),
->>>>>>> d96b8af9
 		},
 	}
 
