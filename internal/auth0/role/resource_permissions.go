package role

import (
	"context"
	"net/http"

	"github.com/auth0/go-auth0"
	"github.com/auth0/go-auth0/management"
	"github.com/hashicorp/go-multierror"
	"github.com/hashicorp/terraform-plugin-sdk/v2/diag"
	"github.com/hashicorp/terraform-plugin-sdk/v2/helper/schema"

	"github.com/auth0/terraform-provider-auth0/internal/config"
	"github.com/auth0/terraform-provider-auth0/internal/value"
)

// NewPermissionsResource will return a new auth0_role_permissions (1:many) resource.
func NewPermissionsResource() *schema.Resource {
	return &schema.Resource{
		Schema: map[string]*schema.Schema{
			"role_id": {
				Type:        schema.TypeString,
				Required:    true,
				ForceNew:    true,
				Description: "ID of the role to associate the permission to.",
			},
			"permissions": {
				Type:        schema.TypeSet,
				Required:    true,
				Description: "List of API permissions granted to the role.",
				Elem: &schema.Resource{
					Schema: map[string]*schema.Schema{
						"name": {
							Type:        schema.TypeString,
							Required:    true,
							Description: "Name of permission.",
						},
						"resource_server_identifier": {
							Type:        schema.TypeString,
							Required:    true,
							Description: "Resource server identifier associated with the permission.",
						},
						"description": {
							Type:        schema.TypeString,
							Computed:    true,
							Description: "Description of the permission.",
						},
						"resource_server_name": {
							Type:        schema.TypeString,
							Computed:    true,
							Description: "Name of resource server that the permission is associated with.",
						},
					},
				},
			},
		},
		CreateContext: upsertRolePermissions,
		UpdateContext: upsertRolePermissions,
		ReadContext:   readRolePermissions,
		DeleteContext: deleteRolePermissions,
		Importer: &schema.ResourceImporter{
			StateContext: schema.ImportStatePassthroughContext,
		},
		Description: "With this resource, you can manage role permissions (1-many).",
	}
}

func upsertRolePermissions(ctx context.Context, data *schema.ResourceData, meta interface{}) diag.Diagnostics {
	if !data.HasChange("permissions") {
		return nil
	}

	api := meta.(*config.Config).GetAPI()

	roleID := data.Get("role_id").(string)

<<<<<<< HEAD
	if !data.HasChange("permissions") {
		return nil
	}

	mutex := meta.(*config.Config).GetMutex()
	mutex.Lock(roleID + "-permissions")
	defer mutex.Unlock(roleID + "-permissions")
=======
	mutex.Lock(roleID)
	defer mutex.Unlock(roleID)
>>>>>>> 37fb3096

	toAdd, toRemove := value.Difference(data, "permissions")

	var rmPermissions []*management.Permission
	for _, rmPermission := range toRemove {
		permission := rmPermission.(map[string]interface{})
		rmPermissions = append(rmPermissions, &management.Permission{
			Name:                     auth0.String(permission["name"].(string)),
			ResourceServerIdentifier: auth0.String(permission["resource_server_identifier"].(string)),
		})
	}

	if len(rmPermissions) > 0 {
		if err := api.Role.RemovePermissions(roleID, rmPermissions); err != nil {
			if mErr, ok := err.(management.Error); ok && mErr.Status() == http.StatusNotFound {
				data.SetId("")
				return nil
			}

			return diag.FromErr(err)
		}
	}

	var addPermissions []*management.Permission
	for _, addPermission := range toAdd {
		permission := addPermission.(map[string]interface{})
		addPermissions = append(addPermissions, &management.Permission{
			Name:                     auth0.String(permission["name"].(string)),
			ResourceServerIdentifier: auth0.String(permission["resource_server_identifier"].(string)),
		})
	}

	if len(addPermissions) > 0 {
		if err := api.Role.AssociatePermissions(roleID, addPermissions); err != nil {
			if mErr, ok := err.(management.Error); ok && mErr.Status() == http.StatusNotFound {
				data.SetId("")
				return nil
			}

			return diag.FromErr(err)
		}
	}

	data.SetId(roleID)

	return readRolePermissions(ctx, data, meta)
}

func readRolePermissions(_ context.Context, data *schema.ResourceData, meta interface{}) diag.Diagnostics {
	api := meta.(*config.Config).GetAPI()

	permissions, err := api.Role.Permissions(data.Id())
	if err != nil {
		if mErr, ok := err.(management.Error); ok && mErr.Status() == http.StatusNotFound {
			data.SetId("")
			return nil
		}
		return diag.FromErr(err)
	}

	result := multierror.Append(
		data.Set("role_id", data.Id()),
		data.Set("permissions", flattenRolePermissions(permissions.Permissions)),
	)

	return diag.FromErr(result.ErrorOrNil())
}

func deleteRolePermissions(_ context.Context, data *schema.ResourceData, meta interface{}) diag.Diagnostics {
	api := meta.(*config.Config).GetAPI()

	roleID := data.Get("role_id").(string)

	mutex := meta.(*config.Config).GetMutex()
	mutex.Lock(roleID + "-permissions")
	defer mutex.Unlock(roleID + "-permissions")

	permissionsToRemove := data.Get("permissions").(*schema.Set).List()

	var rmPermissions []*management.Permission
	for _, p := range permissionsToRemove {
		perm := p.(map[string]interface{})
		role := &management.Permission{
			ResourceServerIdentifier: auth0.String(perm["resource_server_identifier"].(string)),
			Name:                     auth0.String(perm["name"].(string)),
		}
		rmPermissions = append(rmPermissions, role)
	}

	if err := api.Role.RemovePermissions(roleID, rmPermissions); err != nil {
		if mErr, ok := err.(management.Error); ok && mErr.Status() == http.StatusNotFound {
			return nil
		}

		return diag.FromErr(err)
	}

	return nil
}<|MERGE_RESOLUTION|>--- conflicted
+++ resolved
@@ -74,18 +74,9 @@
 
 	roleID := data.Get("role_id").(string)
 
-<<<<<<< HEAD
-	if !data.HasChange("permissions") {
-		return nil
-	}
-
 	mutex := meta.(*config.Config).GetMutex()
 	mutex.Lock(roleID + "-permissions")
 	defer mutex.Unlock(roleID + "-permissions")
-=======
-	mutex.Lock(roleID)
-	defer mutex.Unlock(roleID)
->>>>>>> 37fb3096
 
 	toAdd, toRemove := value.Difference(data, "permissions")
 
