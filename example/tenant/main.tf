--- conflicted
+++ resolved
@@ -38,22 +38,8 @@
     show_log_link = true
     url           = "http://example.com/errors"
   }
-<<<<<<< HEAD
-
-  friendly_name = "Tenant Name"
-  picture_url   = "http://example.com/logo.png"
-  support_email = "support@example.com"
-  support_url   = "http://example.com/support"
-  allowed_logout_urls = [
-    "http://example.com/logout"
-  ]
-  session_lifetime = 8760
-  sandbox_version  = "8"
-  enabled_locales  = ["en"]
 
   session_cookie {
     mode = "non-persistent"
   }
-=======
->>>>>>> 7b53f6d4
 }