module github.com/auth0/terraform-provider-auth0

go 1.23.0

toolchain go1.23.7

require (
	github.com/PuerkitoBio/rehttp v1.4.0
	github.com/auth0/go-auth0 v1.19.1-0.20250415185812-28bed30ed778
	github.com/google/go-cmp v0.7.0
	github.com/hashicorp/go-cty v1.5.0
	github.com/hashicorp/go-multierror v1.1.1
	github.com/hashicorp/terraform-plugin-docs v0.21.0
	github.com/hashicorp/terraform-plugin-sdk/v2 v2.36.1
	github.com/hashicorp/terraform-plugin-testing v1.12.0
	github.com/stretchr/testify v1.10.0
	gopkg.in/dnaeon/go-vcr.v3 v3.2.0
)

require (
	github.com/BurntSushi/toml v1.4.0 // indirect
	github.com/Kunde21/markdownfmt/v3 v3.1.0 // indirect
	github.com/Masterminds/goutils v1.1.1 // indirect
	github.com/Masterminds/semver/v3 v3.2.1 // indirect
	github.com/Masterminds/sprig/v3 v3.2.3 // indirect
	github.com/ProtonMail/go-crypto v1.1.3 // indirect
	github.com/agext/levenshtein v1.2.3 // indirect
	github.com/apparentlymart/go-textseg/v15 v15.0.0 // indirect
	github.com/armon/go-radix v1.0.0 // indirect
	github.com/bgentry/speakeasy v0.1.0 // indirect
	github.com/bmatcuk/doublestar/v4 v4.8.1 // indirect
	github.com/cloudflare/circl v1.3.8 // indirect
	github.com/davecgh/go-spew v1.1.1 // indirect
	github.com/fatih/color v1.17.0 // indirect
	github.com/golang/protobuf v1.5.4 // indirect
	github.com/google/uuid v1.6.0 // indirect
	github.com/hashicorp/cli v1.1.7 // indirect
	github.com/hashicorp/errwrap v1.1.0 // indirect
	github.com/hashicorp/go-checkpoint v0.5.0 // indirect
	github.com/hashicorp/go-cleanhttp v0.5.2 // indirect
	github.com/hashicorp/go-hclog v1.6.3 // indirect
	github.com/hashicorp/go-plugin v1.6.2 // indirect
	github.com/hashicorp/go-retryablehttp v0.7.7 // indirect
	github.com/hashicorp/go-uuid v1.0.3 // indirect
	github.com/hashicorp/go-version v1.7.0 // indirect
	github.com/hashicorp/hc-install v0.9.1 // indirect
	github.com/hashicorp/hcl/v2 v2.23.0 // indirect
	github.com/hashicorp/logutils v1.0.0 // indirect
	github.com/hashicorp/terraform-exec v0.22.0 // indirect
	github.com/hashicorp/terraform-json v0.24.0 // indirect
	github.com/hashicorp/terraform-plugin-go v0.26.0 // indirect
	github.com/hashicorp/terraform-plugin-log v0.9.0 // indirect
	github.com/hashicorp/terraform-registry-address v0.2.4 // indirect
	github.com/hashicorp/terraform-svchost v0.1.1 // indirect
	github.com/hashicorp/yamux v0.1.1 // indirect
	github.com/huandu/xstrings v1.4.0 // indirect
	github.com/imdario/mergo v0.3.15 // indirect
	github.com/mattn/go-colorable v0.1.14 // indirect
	github.com/mattn/go-isatty v0.0.20 // indirect
	github.com/mattn/go-runewidth v0.0.15 // indirect
	github.com/mitchellh/copystructure v1.2.0 // indirect
	github.com/mitchellh/go-testing-interface v1.14.1 // indirect
	github.com/mitchellh/go-wordwrap v1.0.1 // indirect
	github.com/mitchellh/mapstructure v1.5.0 // indirect
	github.com/mitchellh/reflectwalk v1.0.2 // indirect
	github.com/oklog/run v1.1.0 // indirect
	github.com/pmezard/go-difflib v1.0.0 // indirect
	github.com/posener/complete v1.2.3 // indirect
	github.com/rivo/uniseg v0.4.7 // indirect
	github.com/shopspring/decimal v1.4.0 // indirect
	github.com/spf13/cast v1.6.0 // indirect
	github.com/vmihailenco/msgpack v4.0.4+incompatible // indirect
	github.com/vmihailenco/msgpack/v5 v5.4.1 // indirect
	github.com/vmihailenco/tagparser/v2 v2.0.0 // indirect
	github.com/yuin/goldmark v1.7.7 // indirect
	github.com/yuin/goldmark-meta v1.1.0 // indirect
	github.com/zclconf/go-cty v1.16.2 // indirect
	go.abhg.dev/goldmark/frontmatter v0.2.0 // indirect
	golang.org/x/crypto v0.36.0 // indirect
	golang.org/x/exp v0.0.0-20240525044651-4c93da0ed11d // indirect
	golang.org/x/mod v0.22.0 // indirect
<<<<<<< HEAD
	golang.org/x/net v0.37.0 // indirect
	golang.org/x/oauth2 v0.29.0 // indirect
=======
	golang.org/x/net v0.38.0 // indirect
	golang.org/x/oauth2 v0.28.0 // indirect
>>>>>>> bee08bdb
	golang.org/x/sync v0.12.0 // indirect
	golang.org/x/sys v0.31.0 // indirect
	golang.org/x/text v0.23.0 // indirect
	golang.org/x/tools v0.22.0 // indirect
	google.golang.org/appengine v1.6.8 // indirect
	google.golang.org/genproto/googleapis/rpc v0.0.0-20241015192408-796eee8c2d53 // indirect
	google.golang.org/grpc v1.69.4 // indirect
	google.golang.org/protobuf v1.36.3 // indirect
	gopkg.in/yaml.v2 v2.4.0 // indirect
	gopkg.in/yaml.v3 v3.0.1 // indirect
)<|MERGE_RESOLUTION|>--- conflicted
+++ resolved
@@ -79,13 +79,8 @@
 	golang.org/x/crypto v0.36.0 // indirect
 	golang.org/x/exp v0.0.0-20240525044651-4c93da0ed11d // indirect
 	golang.org/x/mod v0.22.0 // indirect
-<<<<<<< HEAD
-	golang.org/x/net v0.37.0 // indirect
-	golang.org/x/oauth2 v0.29.0 // indirect
-=======
 	golang.org/x/net v0.38.0 // indirect
 	golang.org/x/oauth2 v0.28.0 // indirect
->>>>>>> bee08bdb
 	golang.org/x/sync v0.12.0 // indirect
 	golang.org/x/sys v0.31.0 // indirect
 	golang.org/x/text v0.23.0 // indirect
