--- conflicted
+++ resolved
@@ -127,24 +127,9 @@
 		d.Set("font", flattenBrandingFont(branding.GetFont())),
 		d.Set("universal_login", nil),
 	)
-<<<<<<< HEAD
-	if _, ok := d.GetOk("colors"); ok {
-		result = multierror.Append(result, d.Set("colors", flattenBrandingColors(branding.GetColors())))
-	}
-	if _, ok := d.GetOk("font"); ok {
-		result = multierror.Append(result, d.Set("font", flattenBrandingFont(branding.GetFont())))
-	}
-	if _, ok := d.GetOk("universal_login"); ok {
-		if err := checkForCustomDomains(ctx, api); err != nil {
-			return diag.FromErr(err)
-		}
-
+
+	if err := checkForCustomDomains(ctx, api); err == nil {
 		brandingUniversalLogin, err := flattenBrandingUniversalLogin(ctx, api)
-=======
-
-	if err := checkForCustomDomains(api); err == nil {
-		brandingUniversalLogin, err := flattenBrandingUniversalLogin(api)
->>>>>>> cefc00e6
 		if err != nil {
 			return diag.FromErr(err)
 		}
@@ -170,7 +155,7 @@
 
 	// This indicates that a removal of the block happened, and we need to delete the template.
 	if len(newUniversalLogin) == 0 && len(oldUniversalLogin) != 0 {
-		if err := api.Branding.DeleteUniversalLogin(); err != nil {
+		if err := api.Branding.DeleteUniversalLogin(ctx); err != nil {
 			return diag.FromErr(err)
 		}
 
@@ -190,33 +175,12 @@
 	return readBranding(ctx, d, m)
 }
 
-<<<<<<< HEAD
-func deleteBranding(ctx context.Context, d *schema.ResourceData, m interface{}) diag.Diagnostics {
+func deleteBranding(ctx context.Context, _ *schema.ResourceData, m interface{}) diag.Diagnostics {
 	api := m.(*config.Config).GetAPI()
 
-	if _, ok := d.GetOk("universal_login"); !ok {
-		d.SetId("")
-		return nil
-	}
-
 	if err := checkForCustomDomains(ctx, api); err != nil {
-		d.SetId("")
-		return diag.Diagnostics{
-			{
-				Severity: diag.Warning,
-				Summary:  "No custom domains configured",
-				Detail: "Failed to properly destroy the 'auth0_branding' resource " +
-					"because no custom domains are available on the tenant.",
-				AttributePath: cty.Path{cty.GetAttrStep{Name: "universal_login"}},
-			},
-=======
-func deleteBranding(_ context.Context, _ *schema.ResourceData, m interface{}) diag.Diagnostics {
-	api := m.(*config.Config).GetAPI()
-
-	if err := checkForCustomDomains(api); err != nil {
 		if err == errNoCustomDomain {
 			return nil
->>>>>>> cefc00e6
 		}
 
 		return diag.FromErr(err)
