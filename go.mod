--- conflicted
+++ resolved
@@ -67,20 +67,12 @@
 	github.com/vmihailenco/tagparser/v2 v2.0.0 // indirect
 	github.com/zclconf/go-cty v1.13.2 // indirect
 	golang.org/x/crypto v0.10.0 // indirect
-<<<<<<< HEAD
-	golang.org/x/mod v0.10.0 // indirect
+	golang.org/x/exp v0.0.0-20230626212559-97b1e661b5df // indirect
+	golang.org/x/mod v0.11.0 // indirect
 	golang.org/x/net v0.11.0 // indirect
 	golang.org/x/oauth2 v0.9.0 // indirect
 	golang.org/x/sys v0.9.0 // indirect
-	golang.org/x/text v0.10.0 // indirect
-=======
-	golang.org/x/exp v0.0.0-20230626212559-97b1e661b5df // indirect
-	golang.org/x/mod v0.11.0 // indirect
-	golang.org/x/net v0.11.0 // indirect
-	golang.org/x/oauth2 v0.8.0 // indirect
-	golang.org/x/sys v0.9.0 // indirect
 	golang.org/x/text v0.11.0 // indirect
->>>>>>> cefc00e6
 	google.golang.org/appengine v1.6.7 // indirect
 	google.golang.org/genproto v0.0.0-20230410155749-daa745c078e1 // indirect
 	google.golang.org/grpc v1.56.0 // indirect
