--- conflicted
+++ resolved
@@ -4,6 +4,7 @@
 	"context"
 	"encoding/json"
 	"github.com/auth0/go-auth0/management"
+	"net/http"
 	"time"
 
 	"github.com/auth0/terraform-provider-auth0/internal/auth0/commons"
@@ -1530,34 +1531,6 @@
 		if err := api.Client.Update(context.Background(), "client_id", nil, management.Body(body)); err != nil {
 			return diag.FromErr(err)
 		}
-<<<<<<< HEAD
-=======
-
-		time.Sleep(200 * time.Millisecond)
-
-		if isDefaultOrgNull(data) {
-			if err := api.Request(ctx, http.MethodPatch, api.URI("clients", data.Id()), map[string]interface{}{
-				"default_organization": nil,
-			}); err != nil {
-				return diag.FromErr(err)
-			}
-		}
-
-		if isEncryptionKeyNull(data) && !data.IsNewResource() {
-			if err := api.Request(ctx, http.MethodPatch, api.URI("clients", data.Id()), map[string]interface{}{
-				"encryption_key": nil,
-			}); err != nil {
-				return diag.FromErr(err)
-			}
-		}
-
-		if isSessionTransferNull(data) {
-			if err := api.Request(ctx, http.MethodPatch, api.URI("clients", data.Id()), map[string]interface{}{
-				"session_transfer": nil,
-			}); err != nil {
-				return diag.FromErr(err)
-			}
-		}
 
 		if commons.IsTokenQuotaNull(data) {
 			if err := api.Request(ctx, http.MethodPatch, api.URI("clients", data.Id()), map[string]interface{}{
@@ -1567,14 +1540,6 @@
 			}
 		}
 	}
-	return readClient(ctx, data, meta)
-}
-
-func isEncryptionKeyNull(data *schema.ResourceData) bool {
-	if !data.IsNewResource() && !data.HasChange("encryption_key") {
-		return false
->>>>>>> b03759fd
-	}
 
 	if err := api.Client.Update(ctx, data.Id(), client); err != nil {
 		return diag.FromErr(internalError.HandleAPIError(data, err))
