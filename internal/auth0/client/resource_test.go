package client_test

import (
	"fmt"
	"regexp"
	"testing"

	"github.com/hashicorp/terraform-plugin-testing/helper/resource"
	"github.com/hashicorp/terraform-plugin-testing/terraform"
	"github.com/stretchr/testify/assert"

	"github.com/auth0/terraform-provider-auth0/internal/acctest"
)

const testAccClientValidationOnInitiateLoginURIWithHTTP = `
resource "auth0_client" "my_client" {
	name = "Acceptance Test - Initiate Login URI - {{.testName}}"
	initiate_login_uri = "http://example.com/login"
}
`

func TestAccClientInitiateLoginUriValidation(t *testing.T) {
	resource.UnitTest(t, resource.TestCase{
		ProviderFactories: acctest.TestFactories(),
		Steps: []resource.TestStep{
			{
				Config:      acctest.ParseTestName(testAccClientValidationOnInitiateLoginURIWithHTTP, t.Name()),
				ExpectError: regexp.MustCompile("to have a url with schema"),
			},
		},
	})
}

const testAccClientValidationOnMobile = `
resource "auth0_client" "my_client" {
	name = "Acceptance Test - Mobile - {{.testName}}"
	mobile {
		android {
			# nothing specified, should throw validation error
		}
	}
}
`

func TestAccClientMobileValidationError(t *testing.T) {
	resource.UnitTest(t, resource.TestCase{
		ProviderFactories: acctest.TestFactories(),
		Steps: []resource.TestStep{
			{
				Config:      acctest.ParseTestName(testAccClientValidationOnMobile, t.Name()),
				ExpectError: regexp.MustCompile("Missing required argument"),
			},
		},
	})
}

const testAccCreateMobileClient = `
resource "auth0_client" "my_client" {
	name = "Acceptance Test - Mobile - {{.testName}}"
	app_type = "native"
	oidc_conformant = true
	token_exchange {
		allow_any_profile_of_type = ["custom_authentication"]
	}

	mobile {
		android {
			app_package_name = "com.example"
			sha256_cert_fingerprints = ["DE:AD:BE:EF"]
		}

		ios {
			team_id = "9JA89QQLNQ"
			app_bundle_identifier = "com.my.bundle.id"
		}
	}

	native_social_login {
		apple {
			enabled = true
		}

		facebook {
			enabled = false
		}

		google {
			enabled = true
		}
	}
}
`

const testAccUpdateMobileClient = `
resource "auth0_client" "my_client" {
	name = "Acceptance Test - Mobile - {{.testName}}"
	app_type = "native"

	oidc_conformant = true
	token_exchange {
		allow_any_profile_of_type = ["custom_authentication"]
	}

	mobile {
		android {
			app_package_name = "com.example"
			sha256_cert_fingerprints = ["DE:AD:BE:EF", "CA:DE:FF:AA"]
		}

		ios {
			team_id = "1111111111"
			app_bundle_identifier = "com.my.auth0.bundle"
		}
	}

	native_social_login {
		apple {
			enabled = false
		}

		facebook {
			enabled = true
		}

		google {
			enabled = false
		}
	}
}
`

const testAccUpdateMobileClientAgainByRemovingSomeFields = `
resource "auth0_client" "my_client" {
	name = "Acceptance Test - Mobile - {{.testName}}"
	app_type = "native"

	oidc_conformant = true
	token_exchange {
		allow_any_profile_of_type = ["custom_authentication"]
	}
	mobile {
		android {
			app_package_name = "com.example"
			sha256_cert_fingerprints = ["DE:AD:BE:EF", "CA:DE:FF:AA"]
		}
	}

	native_social_login {
		facebook {
			enabled = false
		}
	}
}
`

const testAccChangeMobileClientToM2M = `
resource "auth0_client" "my_client" {
	name = "Acceptance Test - Mobile - {{.testName}}"
	app_type = "non_interactive"

	oidc_conformant = true
	token_exchange {
		allow_any_profile_of_type = ["custom_authentication"]
	}
	native_social_login {
		apple {
			enabled = false
		}

		facebook {
			enabled = false
		}
	}
}
`

func TestAccClientMobile(t *testing.T) {
	acctest.Test(t, resource.TestCase{
		Steps: []resource.TestStep{
			{
				Config: acctest.ParseTestName(testAccCreateMobileClient, t.Name()),
				Check: resource.ComposeTestCheckFunc(
					resource.TestCheckResourceAttr("auth0_client.my_client", "name", fmt.Sprintf("Acceptance Test - Mobile - %s", t.Name())),
					resource.TestCheckResourceAttr("auth0_client.my_client", "app_type", "native"),
					resource.TestCheckResourceAttr("auth0_client.my_client", "oidc_conformant", "true"),
					resource.TestCheckResourceAttr("auth0_client.my_client", "token_exchange.0.allow_any_profile_of_type.0", "custom_authentication"),
					resource.TestCheckResourceAttr("auth0_client.my_client", "mobile.#", "1"),
					resource.TestCheckResourceAttr("auth0_client.my_client", "mobile.0.android.#", "1"),
					resource.TestCheckResourceAttr("auth0_client.my_client", "mobile.0.android.0.app_package_name", "com.example"),
					resource.TestCheckResourceAttr("auth0_client.my_client", "mobile.0.android.0.sha256_cert_fingerprints.#", "1"),
					resource.TestCheckResourceAttr("auth0_client.my_client", "mobile.0.android.0.sha256_cert_fingerprints.0", "DE:AD:BE:EF"),
					resource.TestCheckResourceAttr("auth0_client.my_client", "mobile.0.ios.#", "1"),
					resource.TestCheckResourceAttr("auth0_client.my_client", "mobile.0.ios.0.team_id", "9JA89QQLNQ"),
					resource.TestCheckResourceAttr("auth0_client.my_client", "mobile.0.ios.0.app_bundle_identifier", "com.my.bundle.id"),
					resource.TestCheckResourceAttr("auth0_client.my_client", "native_social_login.#", "1"),
					resource.TestCheckResourceAttr("auth0_client.my_client", "native_social_login.0.apple.#", "1"),
					resource.TestCheckResourceAttr("auth0_client.my_client", "native_social_login.0.apple.0.enabled", "true"),
					resource.TestCheckResourceAttr("auth0_client.my_client", "native_social_login.0.facebook.#", "1"),
					resource.TestCheckResourceAttr("auth0_client.my_client", "native_social_login.0.facebook.0.enabled", "false"),
					resource.TestCheckResourceAttr("auth0_client.my_client", "native_social_login.0.google.#", "1"),
					resource.TestCheckResourceAttr("auth0_client.my_client", "native_social_login.0.google.0.enabled", "true"),
				),
			},
			{
				Config: acctest.ParseTestName(testAccUpdateMobileClient, t.Name()),
				Check: resource.ComposeTestCheckFunc(
					resource.TestCheckResourceAttr("auth0_client.my_client", "name", fmt.Sprintf("Acceptance Test - Mobile - %s", t.Name())),
					resource.TestCheckResourceAttr("auth0_client.my_client", "oidc_conformant", "true"),
					resource.TestCheckResourceAttr("auth0_client.my_client", "token_exchange.0.allow_any_profile_of_type.0", "custom_authentication"),
					resource.TestCheckResourceAttr("auth0_client.my_client", "app_type", "native"),
					resource.TestCheckResourceAttr("auth0_client.my_client", "mobile.#", "1"),
					resource.TestCheckResourceAttr("auth0_client.my_client", "mobile.0.android.#", "1"),
					resource.TestCheckResourceAttr("auth0_client.my_client", "mobile.0.android.0.app_package_name", "com.example"),
					resource.TestCheckResourceAttr("auth0_client.my_client", "mobile.0.android.0.sha256_cert_fingerprints.#", "2"),
					resource.TestCheckResourceAttr("auth0_client.my_client", "mobile.0.android.0.sha256_cert_fingerprints.0", "DE:AD:BE:EF"),
					resource.TestCheckResourceAttr("auth0_client.my_client", "mobile.0.android.0.sha256_cert_fingerprints.1", "CA:DE:FF:AA"),
					resource.TestCheckResourceAttr("auth0_client.my_client", "mobile.0.ios.#", "1"),
					resource.TestCheckResourceAttr("auth0_client.my_client", "mobile.0.ios.0.team_id", "1111111111"),
					resource.TestCheckResourceAttr("auth0_client.my_client", "mobile.0.ios.0.app_bundle_identifier", "com.my.auth0.bundle"),
					resource.TestCheckResourceAttr("auth0_client.my_client", "native_social_login.#", "1"),
					resource.TestCheckResourceAttr("auth0_client.my_client", "native_social_login.0.apple.#", "1"),
					resource.TestCheckResourceAttr("auth0_client.my_client", "native_social_login.0.apple.0.enabled", "false"),
					resource.TestCheckResourceAttr("auth0_client.my_client", "native_social_login.0.facebook.#", "1"),
					resource.TestCheckResourceAttr("auth0_client.my_client", "native_social_login.0.facebook.0.enabled", "true"),
					resource.TestCheckResourceAttr("auth0_client.my_client", "native_social_login.0.google.#", "1"),
					resource.TestCheckResourceAttr("auth0_client.my_client", "native_social_login.0.google.0.enabled", "false"),
				),
			},
			{
				Config: acctest.ParseTestName(testAccUpdateMobileClientAgainByRemovingSomeFields, t.Name()),
				Check: resource.ComposeTestCheckFunc(
					resource.TestCheckResourceAttr("auth0_client.my_client", "name", fmt.Sprintf("Acceptance Test - Mobile - %s", t.Name())),
					resource.TestCheckResourceAttr("auth0_client.my_client", "oidc_conformant", "true"),
					resource.TestCheckResourceAttr("auth0_client.my_client", "token_exchange.0.allow_any_profile_of_type.0", "custom_authentication"),
					resource.TestCheckResourceAttr("auth0_client.my_client", "app_type", "native"),
					resource.TestCheckResourceAttr("auth0_client.my_client", "mobile.#", "1"),
					resource.TestCheckResourceAttr("auth0_client.my_client", "mobile.0.android.#", "1"),
					resource.TestCheckResourceAttr("auth0_client.my_client", "mobile.0.android.0.app_package_name", "com.example"),
					resource.TestCheckResourceAttr("auth0_client.my_client", "mobile.0.android.0.sha256_cert_fingerprints.#", "2"),
					resource.TestCheckResourceAttr("auth0_client.my_client", "mobile.0.android.0.sha256_cert_fingerprints.0", "DE:AD:BE:EF"),
					resource.TestCheckResourceAttr("auth0_client.my_client", "mobile.0.android.0.sha256_cert_fingerprints.1", "CA:DE:FF:AA"),
					resource.TestCheckResourceAttr("auth0_client.my_client", "mobile.0.ios.#", "1"),
					resource.TestCheckResourceAttr("auth0_client.my_client", "mobile.0.ios.0.team_id", "1111111111"),
					resource.TestCheckResourceAttr("auth0_client.my_client", "mobile.0.ios.0.app_bundle_identifier", "com.my.auth0.bundle"),
					resource.TestCheckResourceAttr("auth0_client.my_client", "native_social_login.#", "1"),
					resource.TestCheckResourceAttr("auth0_client.my_client", "native_social_login.0.apple.#", "1"),
					resource.TestCheckResourceAttr("auth0_client.my_client", "native_social_login.0.apple.0.enabled", "false"),
					resource.TestCheckResourceAttr("auth0_client.my_client", "native_social_login.0.facebook.#", "1"),
					resource.TestCheckResourceAttr("auth0_client.my_client", "native_social_login.0.facebook.0.enabled", "false"),
					resource.TestCheckResourceAttr("auth0_client.my_client", "native_social_login.0.google.#", "1"),
					resource.TestCheckResourceAttr("auth0_client.my_client", "native_social_login.0.google.0.enabled", "false"),
				),
			},
			{
				// This just makes sure that we can change the app type.
				//
				// To note also that we can't reset mobile to empty.
				// We need a different approach or wait until the API behaves differently.
				Config: acctest.ParseTestName(testAccChangeMobileClientToM2M, t.Name()),
				Check: resource.ComposeTestCheckFunc(
					resource.TestCheckResourceAttr("auth0_client.my_client", "name", fmt.Sprintf("Acceptance Test - Mobile - %s", t.Name())),
					resource.TestCheckResourceAttr("auth0_client.my_client", "app_type", "non_interactive"),
					resource.TestCheckResourceAttr("auth0_client.my_client", "token_exchange.0.allow_any_profile_of_type.0", "custom_authentication"),
					resource.TestCheckResourceAttr("auth0_client.my_client", "mobile.#", "1"),
					resource.TestCheckResourceAttr("auth0_client.my_client", "mobile.0.android.#", "1"),
					resource.TestCheckResourceAttr("auth0_client.my_client", "mobile.0.android.0.app_package_name", "com.example"),
					resource.TestCheckResourceAttr("auth0_client.my_client", "mobile.0.android.0.sha256_cert_fingerprints.#", "2"),
					resource.TestCheckResourceAttr("auth0_client.my_client", "mobile.0.android.0.sha256_cert_fingerprints.0", "DE:AD:BE:EF"),
					resource.TestCheckResourceAttr("auth0_client.my_client", "mobile.0.android.0.sha256_cert_fingerprints.1", "CA:DE:FF:AA"),
					resource.TestCheckResourceAttr("auth0_client.my_client", "mobile.0.ios.#", "1"),
					resource.TestCheckResourceAttr("auth0_client.my_client", "mobile.0.ios.0.team_id", "1111111111"),
					resource.TestCheckResourceAttr("auth0_client.my_client", "mobile.0.ios.0.app_bundle_identifier", "com.my.auth0.bundle"),
					resource.TestCheckResourceAttr("auth0_client.my_client", "native_social_login.#", "1"),
					resource.TestCheckResourceAttr("auth0_client.my_client", "native_social_login.0.apple.#", "1"),
					resource.TestCheckResourceAttr("auth0_client.my_client", "native_social_login.0.apple.0.enabled", "false"),
					resource.TestCheckResourceAttr("auth0_client.my_client", "native_social_login.0.facebook.#", "1"),
					resource.TestCheckResourceAttr("auth0_client.my_client", "native_social_login.0.facebook.0.enabled", "false"),
					resource.TestCheckResourceAttr("auth0_client.my_client", "native_social_login.0.google.#", "1"),
					resource.TestCheckResourceAttr("auth0_client.my_client", "native_social_login.0.google.0.enabled", "false"),
				),
			},
		},
	})
}

const testAccCreateClientWithRefreshToken = `
resource "auth0_resource_server" "my_resource_server" {
    name       = "Acceptance Test - Client Grant - {{.testName}}"
    identifier = "https://mrrt"
    skip_consent_for_verifiable_first_party_clients = true
    allow_offline_access = true
}

resource "auth0_resource_server_scope" "my_scope" {
    resource_server_identifier = auth0_resource_server.my_resource_server.identifier
    scope = "create:bar"
}

resource "auth0_client" "my_client" {
    name      = "Acceptance Test - Refresh Token - {{.testName}}"
    app_type  = "spa"
	is_first_party = true

    refresh_token {
        rotation_type   = "non-rotating"
        expiration_type = "non-expiring"
        leeway = 60
        token_lifetime = 256000
        infinite_token_lifetime = true
        infinite_idle_token_lifetime = true
        idle_token_lifetime = 128000
        policies {
            audience = auth0_resource_server.my_resource_server.identifier
            scope = ["create:bar"]
        }
    }
}
`

const testAccUpdateClientWithRefreshToken = `
resource "auth0_resource_server" "my_resource_server" {
    name       = "Acceptance Test - Client Grant - {{.testName}}"
    identifier = "https://mrrt"
    skip_consent_for_verifiable_first_party_clients = true
    allow_offline_access = true
}

resource "auth0_resource_server_scope" "my_scope" {
    resource_server_identifier = auth0_resource_server.my_resource_server.identifier
    scope = "create:bar"
}

resource "auth0_client" "my_client" {
    name      = "Acceptance Test - Refresh Token - {{.testName}}"
    app_type  = "spa"
	is_first_party = true

    refresh_token {
        rotation_type   = "non-rotating"
        expiration_type = "non-expiring"
        leeway = 60
        token_lifetime = 256000
        infinite_token_lifetime = true
        infinite_idle_token_lifetime = true
        idle_token_lifetime = 128000
        policies {
            audience = auth0_resource_server.my_resource_server.identifier
            scope = []
        }
    }
}
`

const testAccUpdateClientWithRefreshTokenWhenRemovedFromConfig = `
resource "auth0_client" "my_client" {
	name      = "Acceptance Test - Refresh Token - {{.testName}}"
	app_type  = "spa"
}
`

func TestAccClientRefreshToken(t *testing.T) {
	acctest.Test(t, resource.TestCase{
		Steps: []resource.TestStep{
			{
				Config: acctest.ParseTestName(testAccCreateClientWithRefreshToken, t.Name()),
				Check: resource.ComposeTestCheckFunc(
					resource.TestCheckResourceAttr("auth0_client.my_client", "name", fmt.Sprintf("Acceptance Test - Refresh Token - %s", t.Name())),
					resource.TestCheckResourceAttr("auth0_client.my_client", "app_type", "spa"),
					resource.TestCheckResourceAttr("auth0_client.my_client", "refresh_token.#", "1"),
					resource.TestCheckResourceAttr("auth0_client.my_client", "refresh_token.0.rotation_type", "non-rotating"),
					resource.TestCheckResourceAttr("auth0_client.my_client", "refresh_token.0.expiration_type", "non-expiring"),
					resource.TestCheckResourceAttr("auth0_client.my_client", "refresh_token.0.policies.0.audience", "https://mrrt"),
					resource.TestCheckResourceAttr("auth0_client.my_client", "refresh_token.0.policies.0.scope.0", "create:bar"),
					resource.TestCheckResourceAttrSet("auth0_client.my_client", "refresh_token.0.leeway"),
					resource.TestCheckResourceAttrSet("auth0_client.my_client", "refresh_token.0.token_lifetime"),
					resource.TestCheckResourceAttrSet("auth0_client.my_client", "refresh_token.0.infinite_token_lifetime"),
					resource.TestCheckResourceAttrSet("auth0_client.my_client", "refresh_token.0.infinite_idle_token_lifetime"),
					resource.TestCheckResourceAttrSet("auth0_client.my_client", "refresh_token.0.idle_token_lifetime"),
				),
			},
			{
				Config: acctest.ParseTestName(testAccUpdateClientWithRefreshToken, t.Name()),
				Check: resource.ComposeTestCheckFunc(
					resource.TestCheckResourceAttr("auth0_client.my_client", "name", fmt.Sprintf("Acceptance Test - Refresh Token - %s", t.Name())),
					resource.TestCheckResourceAttr("auth0_client.my_client", "app_type", "spa"),
					resource.TestCheckResourceAttr("auth0_client.my_client", "refresh_token.#", "1"),
					resource.TestCheckResourceAttr("auth0_client.my_client", "refresh_token.0.rotation_type", "non-rotating"),
					resource.TestCheckResourceAttr("auth0_client.my_client", "refresh_token.0.expiration_type", "non-expiring"),
					resource.TestCheckResourceAttr("auth0_client.my_client", "refresh_token.0.leeway", "60"),
					resource.TestCheckResourceAttr("auth0_client.my_client", "refresh_token.0.token_lifetime", "256000"),
					resource.TestCheckResourceAttr("auth0_client.my_client", "refresh_token.0.infinite_token_lifetime", "true"),
					resource.TestCheckResourceAttr("auth0_client.my_client", "refresh_token.0.infinite_idle_token_lifetime", "true"),
					resource.TestCheckResourceAttr("auth0_client.my_client", "refresh_token.0.idle_token_lifetime", "128000"),
					resource.TestCheckResourceAttr("auth0_client.my_client", "refresh_token.0.policies.0.audience", "https://mrrt"),
					resource.TestCheckResourceAttr("auth0_client.my_client", "refresh_token.0.policies.0.scope.#", "0"),
				),
			},
			{
				Config: acctest.ParseTestName(testAccUpdateClientWithRefreshTokenWhenRemovedFromConfig, t.Name()),
				Check: resource.ComposeTestCheckFunc(
					resource.TestCheckResourceAttr("auth0_client.my_client", "name", fmt.Sprintf("Acceptance Test - Refresh Token - %s", t.Name())),
					resource.TestCheckResourceAttr("auth0_client.my_client", "app_type", "spa"),
					resource.TestCheckResourceAttr("auth0_client.my_client", "refresh_token.#", "1"),
					resource.TestCheckResourceAttr("auth0_client.my_client", "refresh_token.0.rotation_type", "non-rotating"),
					resource.TestCheckResourceAttr("auth0_client.my_client", "refresh_token.0.expiration_type", "non-expiring"),
					resource.TestCheckResourceAttr("auth0_client.my_client", "refresh_token.0.leeway", "60"),
					resource.TestCheckResourceAttr("auth0_client.my_client", "refresh_token.0.token_lifetime", "256000"),
					resource.TestCheckResourceAttr("auth0_client.my_client", "refresh_token.0.infinite_token_lifetime", "true"),
					resource.TestCheckResourceAttr("auth0_client.my_client", "refresh_token.0.infinite_idle_token_lifetime", "true"),
					resource.TestCheckResourceAttr("auth0_client.my_client", "refresh_token.0.idle_token_lifetime", "128000"),
				),
			},
		},
	})
}

const testAccCreateClientWithJWTConfiguration = `
resource "auth0_client" "my_client" {
	name      = "Acceptance Test - JWT Config - {{.testName}}"
	app_type  = "non_interactive"

	jwt_configuration {}
}
`

const testAccUpdateClientWithJWTConfiguration = `
resource "auth0_client" "my_client" {
	name      = "Acceptance Test - JWT Config - {{.testName}}"
	app_type  = "non_interactive"

	jwt_configuration {
		lifetime_in_seconds = 300
		secret_encoded = true
		alg = "RS256"
		scopes = {
			foo = "bar"
		}
	}
}
`

const testAccUpdateClientWithJWTConfigurationEmpty = `
resource "auth0_client" "my_client" {
	name      = "Acceptance Test - JWT Config - {{.testName}}"
	app_type  = "non_interactive"

	jwt_configuration {
		lifetime_in_seconds = 1
		secret_encoded = false
		alg = "RS256"
		scopes = {}
	}
}
`

const testAccUpdateClientWithJWTConfigurationRemoved = `
resource "auth0_client" "my_client" {
	name      = "Acceptance Test - JWT Config - {{.testName}}"
	app_type  = "non_interactive"
}
`

func TestAccClientJWTConfiguration(t *testing.T) {
	acctest.Test(t, resource.TestCase{
		Steps: []resource.TestStep{
			{
				Config: acctest.ParseTestName(testAccCreateClientWithJWTConfiguration, t.Name()),
				Check: resource.ComposeTestCheckFunc(
					resource.TestCheckResourceAttr("auth0_client.my_client", "name", fmt.Sprintf("Acceptance Test - JWT Config - %s", t.Name())),
					resource.TestCheckResourceAttr("auth0_client.my_client", "app_type", "non_interactive"),
					resource.TestCheckResourceAttr("auth0_client.my_client", "jwt_configuration.#", "1"),
					resource.TestCheckResourceAttr("auth0_client.my_client", "jwt_configuration.0.%", "4"),
					resource.TestCheckResourceAttr("auth0_client.my_client", "jwt_configuration.0.alg", ""),
					resource.TestCheckResourceAttr("auth0_client.my_client", "jwt_configuration.0.lifetime_in_seconds", "36000"),
					resource.TestCheckResourceAttr("auth0_client.my_client", "jwt_configuration.0.scopes.%", "0"),
					resource.TestCheckResourceAttr("auth0_client.my_client", "jwt_configuration.0.secret_encoded", "false"),
				),
			},
			{
				Config: acctest.ParseTestName(testAccUpdateClientWithJWTConfiguration, t.Name()),
				Check: resource.ComposeTestCheckFunc(
					resource.TestCheckResourceAttr("auth0_client.my_client", "name", fmt.Sprintf("Acceptance Test - JWT Config - %s", t.Name())),
					resource.TestCheckResourceAttr("auth0_client.my_client", "app_type", "non_interactive"),
					resource.TestCheckResourceAttr("auth0_client.my_client", "jwt_configuration.#", "1"),
					resource.TestCheckResourceAttr("auth0_client.my_client", "jwt_configuration.0.%", "4"),
					resource.TestCheckResourceAttr("auth0_client.my_client", "jwt_configuration.0.alg", "RS256"),
					resource.TestCheckResourceAttr("auth0_client.my_client", "jwt_configuration.0.lifetime_in_seconds", "300"),
					resource.TestCheckResourceAttr("auth0_client.my_client", "jwt_configuration.0.secret_encoded", "true"),
					resource.TestCheckResourceAttr("auth0_client.my_client", "jwt_configuration.0.scopes.%", "1"),
					resource.TestCheckResourceAttr("auth0_client.my_client", "jwt_configuration.0.scopes.foo", "bar"),
				),
			},
			{
				Config: acctest.ParseTestName(testAccUpdateClientWithJWTConfigurationEmpty, t.Name()),
				Check: resource.ComposeTestCheckFunc(
					resource.TestCheckResourceAttr("auth0_client.my_client", "name", fmt.Sprintf("Acceptance Test - JWT Config - %s", t.Name())),
					resource.TestCheckResourceAttr("auth0_client.my_client", "app_type", "non_interactive"),
					resource.TestCheckResourceAttr("auth0_client.my_client", "jwt_configuration.#", "1"),
					resource.TestCheckResourceAttr("auth0_client.my_client", "jwt_configuration.0.%", "4"),
					resource.TestCheckResourceAttr("auth0_client.my_client", "jwt_configuration.0.alg", "RS256"),
					resource.TestCheckResourceAttr("auth0_client.my_client", "jwt_configuration.0.lifetime_in_seconds", "1"),
					resource.TestCheckResourceAttr("auth0_client.my_client", "jwt_configuration.0.secret_encoded", "false"),
					resource.TestCheckResourceAttr("auth0_client.my_client", "jwt_configuration.0.scopes.%", "0"),
				),
			},
			{
				Config: acctest.ParseTestName(testAccUpdateClientWithJWTConfigurationRemoved, t.Name()),
				Check: resource.ComposeTestCheckFunc(
					resource.TestCheckResourceAttr("auth0_client.my_client", "name", fmt.Sprintf("Acceptance Test - JWT Config - %s", t.Name())),
					resource.TestCheckResourceAttr("auth0_client.my_client", "app_type", "non_interactive"),
					resource.TestCheckResourceAttr("auth0_client.my_client", "jwt_configuration.#", "1"),
					resource.TestCheckResourceAttr("auth0_client.my_client", "jwt_configuration.0.%", "4"),
					resource.TestCheckResourceAttr("auth0_client.my_client", "jwt_configuration.0.alg", "RS256"),
					resource.TestCheckResourceAttr("auth0_client.my_client", "jwt_configuration.0.lifetime_in_seconds", "1"),
					resource.TestCheckResourceAttr("auth0_client.my_client", "jwt_configuration.0.secret_encoded", "false"),
					resource.TestCheckResourceAttr("auth0_client.my_client", "jwt_configuration.0.scopes.%", "0"),
				),
			},
		},
	})
}

const testAccClientConfigCreateWithOnlyRequiredFields = `
resource "auth0_client" "my_client" {
	name = "Acceptance Test - {{.testName}}"
}
`

const testAccClientConfigUpdateAllFields = `
resource "auth0_client" "my_client" {
	name = "Acceptance Test - {{.testName}}"
	app_type = "non_interactive"
	description = "Test Application Long Description"
	cross_origin_loc = "https://example.com/cross-origin-loc"
	custom_login_page = "test"
	form_template = "test"
	initiate_login_uri = "https://example.com/login"
	logo_uri = "https://example.com/logoUri"
	organization_require_behavior = "no_prompt"
	organization_usage = "deny"
	require_pushed_authorization_requests = false
	sso = false
	sso_disabled = false
	custom_login_page_on = true
	is_first_party = true
	oidc_conformant = true
	client_aliases = [ "https://example.com/audience" ]
	callbacks = [ "https://example.com/callback" ]
	allowed_origins = [ "https://example.com" ]
	allowed_clients = [ "https://allowed.example.com" ]
	grant_types = [ "authorization_code", "http://auth0.com/oauth/grant-type/password-realm", "implicit", "password", "refresh_token" ]
	allowed_logout_urls = [ "https://example.com" ]
	web_origins = [ "https://example.com" ]
	client_metadata = {
		foo = "zoo"
	}
}
`

const testAccClientConfigUpdateSomeFieldsToEmpty = `
resource "auth0_client" "my_client" {
	name = "Acceptance Test - {{.testName}}"
	app_type = "non_interactive"
	description = ""
	cross_origin_loc = "https://example.com/cross-origin-loc"
	custom_login_page = ""
	form_template = ""
	initiate_login_uri = ""
	logo_uri = "https://another-example.com/logoUri"
	organization_require_behavior = "no_prompt"
	organization_usage = "deny"
	require_pushed_authorization_requests = false
	sso = true
	sso_disabled = true
	custom_login_page_on = true
	is_first_party = true
	oidc_conformant = true
	client_aliases = [ ]
	callbacks = [ ]
	allowed_origins = [ ]
	allowed_clients = [ ]
	grant_types = [ ]
	allowed_logout_urls = [ ]
	web_origins = [ ]
	client_metadata = {}
}
`

func TestAccClientConfig(t *testing.T) {
	acctest.Test(t, resource.TestCase{
		Steps: []resource.TestStep{
			{
				Config: acctest.ParseTestName(testAccClientConfigCreateWithOnlyRequiredFields, t.Name()),
				Check: resource.ComposeTestCheckFunc(
					resource.TestCheckResourceAttr("auth0_client.my_client", "name", fmt.Sprintf("Acceptance Test - %s", t.Name())),
					resource.TestCheckResourceAttrSet("auth0_client.my_client", "client_id"),
					resource.TestCheckResourceAttr("auth0_client.my_client", "app_type", ""),
					resource.TestCheckResourceAttr("auth0_client.my_client", "description", ""),
					resource.TestCheckResourceAttr("auth0_client.my_client", "cross_origin_loc", ""),
					resource.TestCheckResourceAttr("auth0_client.my_client", "custom_login_page", ""),
					resource.TestCheckResourceAttr("auth0_client.my_client", "form_template", ""),
					resource.TestCheckResourceAttr("auth0_client.my_client", "initiate_login_uri", ""),
					resource.TestCheckResourceAttr("auth0_client.my_client", "logo_uri", ""),
					resource.TestCheckResourceAttr("auth0_client.my_client", "organization_require_behavior", ""),
					resource.TestCheckResourceAttr("auth0_client.my_client", "organization_usage", ""),
					resource.TestCheckResourceAttr("auth0_client.my_client", "sso", "false"),
					resource.TestCheckResourceAttr("auth0_client.my_client", "sso_disabled", "false"),
					resource.TestCheckResourceAttr("auth0_client.my_client", "custom_login_page_on", "true"),
					resource.TestCheckResourceAttr("auth0_client.my_client", "is_first_party", "true"),
					resource.TestCheckResourceAttr("auth0_client.my_client", "is_token_endpoint_ip_header_trusted", "false"),
					resource.TestCheckResourceAttr("auth0_client.my_client", "oidc_conformant", "false"),
					resource.TestCheckResourceAttr("auth0_client.my_client", "cross_origin_auth", "false"),
					resource.TestCheckResourceAttr("auth0_client.my_client", "mobile.#", "0"),
					resource.TestCheckResourceAttr("auth0_client.my_client", "native_social_login.#", "0"),
					resource.TestCheckResourceAttr("auth0_client.my_client", "signing_keys.#", "1"),
					resource.TestCheckResourceAttr("auth0_client.my_client", "grant_types.#", "4"),
					resource.TestCheckResourceAttr("auth0_client.my_client", "grant_types.0", "authorization_code"),
					resource.TestCheckResourceAttr("auth0_client.my_client", "grant_types.1", "implicit"),
					resource.TestCheckResourceAttr("auth0_client.my_client", "grant_types.2", "refresh_token"),
					resource.TestCheckResourceAttr("auth0_client.my_client", "grant_types.3", "client_credentials"),
					resource.TestCheckResourceAttr("auth0_client.my_client", "jwt_configuration.#", "1"),
					resource.TestCheckResourceAttr("auth0_client.my_client", "jwt_configuration.0.%", "4"),
					resource.TestCheckResourceAttr("auth0_client.my_client", "jwt_configuration.0.alg", ""),
					resource.TestCheckResourceAttr("auth0_client.my_client", "jwt_configuration.0.lifetime_in_seconds", "36000"),
					resource.TestCheckResourceAttr("auth0_client.my_client", "jwt_configuration.0.scopes.%", "0"),
					resource.TestCheckResourceAttr("auth0_client.my_client", "jwt_configuration.0.secret_encoded", "false"),
					resource.TestCheckResourceAttr("auth0_client.my_client", "refresh_token.#", "1"),
					resource.TestCheckResourceAttr("auth0_client.my_client", "refresh_token.0.%", "8"),
					resource.TestCheckResourceAttr("auth0_client.my_client", "refresh_token.0.expiration_type", "non-expiring"),
					resource.TestCheckResourceAttr("auth0_client.my_client", "refresh_token.0.idle_token_lifetime", "1296000"),
					resource.TestCheckResourceAttr("auth0_client.my_client", "refresh_token.0.infinite_idle_token_lifetime", "true"),
					resource.TestCheckResourceAttr("auth0_client.my_client", "refresh_token.0.infinite_token_lifetime", "true"),
					resource.TestCheckResourceAttr("auth0_client.my_client", "refresh_token.0.leeway", "0"),
					resource.TestCheckResourceAttr("auth0_client.my_client", "refresh_token.0.rotation_type", "non-rotating"),
					resource.TestCheckResourceAttr("auth0_client.my_client", "refresh_token.0.token_lifetime", "2592000"),
					resource.TestCheckResourceAttr("auth0_client.my_client", "client_aliases.#", "0"),
					resource.TestCheckResourceAttr("auth0_client.my_client", "callbacks.#", "0"),
					resource.TestCheckResourceAttr("auth0_client.my_client", "allowed_logout_urls.#", "0"),
					resource.TestCheckResourceAttr("auth0_client.my_client", "allowed_origins.#", "0"),
					resource.TestCheckResourceAttr("auth0_client.my_client", "allowed_clients.#", "0"),
					resource.TestCheckResourceAttr("auth0_client.my_client", "web_origins.#", "0"),
					resource.TestCheckResourceAttr("auth0_client.my_client", "encryption_key.%", "0"),
					resource.TestCheckResourceAttr("auth0_client.my_client", "client_metadata.%", "0"),
				),
			},
			{
				Config: acctest.ParseTestName(testAccClientConfigUpdateAllFields, t.Name()),
				Check: resource.ComposeTestCheckFunc(
					resource.TestCheckResourceAttr("auth0_client.my_client", "name", fmt.Sprintf("Acceptance Test - %s", t.Name())),
					resource.TestCheckResourceAttrSet("auth0_client.my_client", "client_id"),
					resource.TestCheckResourceAttr("auth0_client.my_client", "app_type", "non_interactive"),
					resource.TestCheckResourceAttr("auth0_client.my_client", "description", "Test Application Long Description"),
					resource.TestCheckResourceAttr("auth0_client.my_client", "cross_origin_loc", "https://example.com/cross-origin-loc"),
					resource.TestCheckResourceAttr("auth0_client.my_client", "custom_login_page", "test"),
					resource.TestCheckResourceAttr("auth0_client.my_client", "form_template", "test"),
					resource.TestCheckResourceAttr("auth0_client.my_client", "initiate_login_uri", "https://example.com/login"),
					resource.TestCheckResourceAttr("auth0_client.my_client", "logo_uri", "https://example.com/logoUri"),
					resource.TestCheckResourceAttr("auth0_client.my_client", "organization_require_behavior", "no_prompt"),
					resource.TestCheckResourceAttr("auth0_client.my_client", "organization_usage", "deny"),
					resource.TestCheckResourceAttr("auth0_client.my_client", "sso", "false"),
					resource.TestCheckResourceAttr("auth0_client.my_client", "require_pushed_authorization_requests", "false"),
					resource.TestCheckResourceAttr("auth0_client.my_client", "sso_disabled", "false"),
					resource.TestCheckResourceAttr("auth0_client.my_client", "custom_login_page_on", "true"),
					resource.TestCheckResourceAttr("auth0_client.my_client", "is_first_party", "true"),
					resource.TestCheckResourceAttr("auth0_client.my_client", "is_token_endpoint_ip_header_trusted", "false"),
					resource.TestCheckResourceAttr("auth0_client.my_client", "oidc_conformant", "true"),
					resource.TestCheckResourceAttr("auth0_client.my_client", "cross_origin_auth", "false"),
					resource.TestCheckResourceAttr("auth0_client.my_client", "mobile.#", "0"),
					resource.TestCheckResourceAttr("auth0_client.my_client", "native_social_login.#", "0"),
					resource.TestCheckResourceAttr("auth0_client.my_client", "signing_keys.#", "1"),
					resource.TestCheckResourceAttr("auth0_client.my_client", "grant_types.#", "5"),
					resource.TestCheckResourceAttr("auth0_client.my_client", "grant_types.0", "authorization_code"),
					resource.TestCheckResourceAttr("auth0_client.my_client", "grant_types.1", "http://auth0.com/oauth/grant-type/password-realm"),
					resource.TestCheckResourceAttr("auth0_client.my_client", "grant_types.2", "implicit"),
					resource.TestCheckResourceAttr("auth0_client.my_client", "grant_types.3", "password"),
					resource.TestCheckResourceAttr("auth0_client.my_client", "grant_types.4", "refresh_token"),
					resource.TestCheckResourceAttr("auth0_client.my_client", "jwt_configuration.#", "1"),
					resource.TestCheckResourceAttr("auth0_client.my_client", "jwt_configuration.0.%", "4"),
					resource.TestCheckResourceAttr("auth0_client.my_client", "jwt_configuration.0.alg", ""),
					resource.TestCheckResourceAttr("auth0_client.my_client", "jwt_configuration.0.lifetime_in_seconds", "36000"),
					resource.TestCheckResourceAttr("auth0_client.my_client", "jwt_configuration.0.scopes.%", "0"),
					resource.TestCheckResourceAttr("auth0_client.my_client", "jwt_configuration.0.secret_encoded", "false"),
					resource.TestCheckResourceAttr("auth0_client.my_client", "refresh_token.#", "1"),
					resource.TestCheckResourceAttr("auth0_client.my_client", "refresh_token.0.%", "8"),
					resource.TestCheckResourceAttr("auth0_client.my_client", "refresh_token.0.expiration_type", "non-expiring"),
					resource.TestCheckResourceAttr("auth0_client.my_client", "refresh_token.0.idle_token_lifetime", "1296000"),
					resource.TestCheckResourceAttr("auth0_client.my_client", "refresh_token.0.infinite_idle_token_lifetime", "true"),
					resource.TestCheckResourceAttr("auth0_client.my_client", "refresh_token.0.infinite_token_lifetime", "true"),
					resource.TestCheckResourceAttr("auth0_client.my_client", "refresh_token.0.leeway", "0"),
					resource.TestCheckResourceAttr("auth0_client.my_client", "refresh_token.0.rotation_type", "non-rotating"),
					resource.TestCheckResourceAttr("auth0_client.my_client", "refresh_token.0.token_lifetime", "2592000"),
					resource.TestCheckResourceAttr("auth0_client.my_client", "client_aliases.#", "1"),
					resource.TestCheckResourceAttr("auth0_client.my_client", "client_aliases.0", "https://example.com/audience"),
					resource.TestCheckResourceAttr("auth0_client.my_client", "callbacks.#", "1"),
					resource.TestCheckResourceAttr("auth0_client.my_client", "callbacks.0", "https://example.com/callback"),
					resource.TestCheckResourceAttr("auth0_client.my_client", "allowed_logout_urls.#", "1"),
					resource.TestCheckResourceAttr("auth0_client.my_client", "allowed_logout_urls.0", "https://example.com"),
					resource.TestCheckResourceAttr("auth0_client.my_client", "allowed_origins.#", "1"),
					resource.TestCheckResourceAttr("auth0_client.my_client", "allowed_origins.0", "https://example.com"),
					resource.TestCheckResourceAttr("auth0_client.my_client", "allowed_clients.#", "1"),
					resource.TestCheckResourceAttr("auth0_client.my_client", "allowed_clients.0", "https://allowed.example.com"),
					resource.TestCheckResourceAttr("auth0_client.my_client", "web_origins.#", "1"),
					resource.TestCheckResourceAttr("auth0_client.my_client", "web_origins.0", "https://example.com"),
					resource.TestCheckResourceAttr("auth0_client.my_client", "client_metadata.%", "1"),
					resource.TestCheckResourceAttr("auth0_client.my_client", "client_metadata.foo", "zoo"),
					resource.TestCheckResourceAttr("auth0_client.my_client", "encryption_key.%", "0"),
				),
			},
			{
				Config: acctest.ParseTestName(testAccClientConfigUpdateSomeFieldsToEmpty, t.Name()),
				Check: resource.ComposeTestCheckFunc(
					resource.TestCheckResourceAttr("auth0_client.my_client", "name", fmt.Sprintf("Acceptance Test - %s", t.Name())),
					resource.TestCheckResourceAttrSet("auth0_client.my_client", "client_id"),
					resource.TestCheckResourceAttr("auth0_client.my_client", "app_type", "non_interactive"),
					resource.TestCheckResourceAttr("auth0_client.my_client", "description", ""),
					resource.TestCheckResourceAttr("auth0_client.my_client", "cross_origin_loc", "https://example.com/cross-origin-loc"),
					resource.TestCheckResourceAttr("auth0_client.my_client", "custom_login_page", ""),
					resource.TestCheckResourceAttr("auth0_client.my_client", "form_template", ""),
					resource.TestCheckResourceAttr("auth0_client.my_client", "initiate_login_uri", ""),
					resource.TestCheckResourceAttr("auth0_client.my_client", "logo_uri", "https://another-example.com/logoUri"),
					resource.TestCheckResourceAttr("auth0_client.my_client", "organization_require_behavior", "no_prompt"),
					resource.TestCheckResourceAttr("auth0_client.my_client", "organization_usage", "deny"),
					resource.TestCheckResourceAttr("auth0_client.my_client", "require_pushed_authorization_requests", "false"),
					resource.TestCheckResourceAttr("auth0_client.my_client", "sso", "true"),
					resource.TestCheckResourceAttr("auth0_client.my_client", "sso_disabled", "true"),
					resource.TestCheckResourceAttr("auth0_client.my_client", "custom_login_page_on", "true"),
					resource.TestCheckResourceAttr("auth0_client.my_client", "is_first_party", "true"),
					resource.TestCheckResourceAttr("auth0_client.my_client", "is_token_endpoint_ip_header_trusted", "false"),
					resource.TestCheckResourceAttr("auth0_client.my_client", "oidc_conformant", "true"),
					resource.TestCheckResourceAttr("auth0_client.my_client", "cross_origin_auth", "false"),
					resource.TestCheckResourceAttr("auth0_client.my_client", "mobile.#", "0"),
					resource.TestCheckResourceAttr("auth0_client.my_client", "native_social_login.#", "0"),
					resource.TestCheckResourceAttr("auth0_client.my_client", "signing_keys.#", "1"),
					resource.TestCheckResourceAttr("auth0_client.my_client", "grant_types.#", "0"),
					resource.TestCheckResourceAttr("auth0_client.my_client", "jwt_configuration.#", "1"),
					resource.TestCheckResourceAttr("auth0_client.my_client", "jwt_configuration.0.%", "4"),
					resource.TestCheckResourceAttr("auth0_client.my_client", "jwt_configuration.0.alg", ""),
					resource.TestCheckResourceAttr("auth0_client.my_client", "jwt_configuration.0.lifetime_in_seconds", "36000"),
					resource.TestCheckResourceAttr("auth0_client.my_client", "jwt_configuration.0.scopes.%", "0"),
					resource.TestCheckResourceAttr("auth0_client.my_client", "jwt_configuration.0.secret_encoded", "false"),
					resource.TestCheckResourceAttr("auth0_client.my_client", "refresh_token.#", "1"),
					resource.TestCheckResourceAttr("auth0_client.my_client", "refresh_token.0.%", "8"),
					resource.TestCheckResourceAttr("auth0_client.my_client", "refresh_token.0.expiration_type", "non-expiring"),
					resource.TestCheckResourceAttr("auth0_client.my_client", "refresh_token.0.idle_token_lifetime", "1296000"),
					resource.TestCheckResourceAttr("auth0_client.my_client", "refresh_token.0.infinite_idle_token_lifetime", "true"),
					resource.TestCheckResourceAttr("auth0_client.my_client", "refresh_token.0.infinite_token_lifetime", "true"),
					resource.TestCheckResourceAttr("auth0_client.my_client", "refresh_token.0.leeway", "0"),
					resource.TestCheckResourceAttr("auth0_client.my_client", "refresh_token.0.rotation_type", "non-rotating"),
					resource.TestCheckResourceAttr("auth0_client.my_client", "refresh_token.0.token_lifetime", "2592000"),
					resource.TestCheckResourceAttr("auth0_client.my_client", "client_aliases.#", "0"),
					resource.TestCheckResourceAttr("auth0_client.my_client", "callbacks.#", "0"),
					resource.TestCheckResourceAttr("auth0_client.my_client", "allowed_logout_urls.#", "0"),
					resource.TestCheckResourceAttr("auth0_client.my_client", "allowed_origins.#", "0"),
					resource.TestCheckResourceAttr("auth0_client.my_client", "allowed_clients.#", "0"),
					resource.TestCheckResourceAttr("auth0_client.my_client", "web_origins.#", "0"),
					resource.TestCheckResourceAttr("auth0_client.my_client", "client_metadata.%", "0"),
					resource.TestCheckResourceAttr("auth0_client.my_client", "encryption_key.%", "0"),
				),
			},
		},
	})
}

const testAccCreateClientWithAddonsAWS = `
resource "auth0_client" "my_client" {
	name = "Acceptance Test - SSO Integration - {{.testName}}"
	app_type = "sso_integration"

	addons {
		aws {
			principal           = "arn:aws:iam::010616021751:saml-provider/idpname"
			role                = "arn:aws:iam::010616021751:role/foo"
			lifetime_in_seconds = 32000
		}
	}
}
`

const testAccUpdateClientWithAddonsAzureBlob = `
resource "auth0_client" "my_client" {
	name = "Acceptance Test - SSO Integration - {{.testName}}"
	app_type = "sso_integration"

	addons {
		azure_blob {
			account_name       = "acmeorg"
			storage_access_key = "aaaaaaaaaaaaaaaaaaaaaaaaaaaaaaaaaaaaaaaaaaaaaaaaaaaaaaaaaaaaaaaaaaaaaaaaaaaaaaaaaaaaaa=="
			container_name     = "my-container"
			blob_name          = "my-blob"
			expiration         = 10
			signed_identifier  = "id123"
			blob_read          = true
			blob_write         = true
			blob_delete        = true
			container_read     = true
			container_write    = true
			container_delete   = true
			container_list     = true
		}
	}
}
`

const testAccUpdateClientWithAddonsAzureSB = `
resource "auth0_client" "my_client" {
	name = "Acceptance Test - SSO Integration - {{.testName}}"
	app_type = "sso_integration"

	addons {
		azure_sb {
			namespace    = "acmeorg"
			sas_key_name = "my-policy"
			sas_key      = "my-key"
			entity_path  = "my-queue"
			expiration   = 10
		}
	}
}
`

const testAccUpdateClientWithAddonsRMS = `
resource "auth0_client" "my_client" {
	name = "Acceptance Test - SSO Integration - {{.testName}}"
	app_type = "sso_integration"

	addons {
		rms {
			url = "https://example.com"
		}
	}
}
`

const testAccUpdateClientWithAddonsMSCRM = `
resource "auth0_client" "my_client" {
	name = "Acceptance Test - SSO Integration - {{.testName}}"
	app_type = "sso_integration"

	addons {
		mscrm {
			url = "https://example.com"
		}
	}
}
`

const testAccUpdateClientWithAddonsSlack = `
resource "auth0_client" "my_client" {
	name = "Acceptance Test - SSO Integration - {{.testName}}"
	app_type = "sso_integration"

	addons {
		slack {
			team = "acmeorg"
		}
	}
}
`

const testAccUpdateClientWithAddonsSentry = `
resource "auth0_client" "my_client" {
	name = "Acceptance Test - SSO Integration - {{.testName}}"
	app_type = "sso_integration"

	addons {
		sentry {
			org_slug = "acmeorg"
			base_url = ""
		}
	}
}
`

const testAccUpdateClientWithAddonsEchoSign = `
resource "auth0_client" "my_client" {
	name = "Acceptance Test - SSO Integration - {{.testName}}"
	app_type = "sso_integration"

	addons {
		echosign {
			domain = "acmeorg"
		}
	}
}
`

const testAccUpdateClientWithAddonsEgnyte = `
resource "auth0_client" "my_client" {
	name = "Acceptance Test - SSO Integration - {{.testName}}"
	app_type = "sso_integration"

	addons {
		egnyte {
			domain = "acmeorg"
		}
	}
}
`

const testAccUpdateClientWithAddonsFirebase = `
resource "auth0_client" "my_client" {
	name = "Acceptance Test - SSO Integration - {{.testName}}"
	app_type = "sso_integration"

	addons {
		firebase {
			secret              = "secret"
			private_key_id      = "private-key-id"
			private_key         = "private-key"
			client_email        = "service-account"
			lifetime_in_seconds = 7200
		}
	}
}
`

const testAccUpdateClientWithAddonsNewRelic = `
resource "auth0_client" "my_client" {
	name = "Acceptance Test - SSO Integration - {{.testName}}"
	app_type = "sso_integration"

	addons {
		newrelic {
			account = "123456"
		}
	}
}
`

const testAccUpdateClientWithAddonsOffice365 = `
resource "auth0_client" "my_client" {
	name = "Acceptance Test - SSO Integration - {{.testName}}"
	app_type = "sso_integration"

	addons {
		office365 {
			domain     = "acmeorg"
			connection = "Username-Password-Authentication"
		}
	}
}
`

const testAccUpdateClientWithAddonsSalesforce = `
resource "auth0_client" "my_client" {
	name = "Acceptance Test - SSO Integration - {{.testName}}"
	app_type = "sso_integration"

	addons {
		salesforce {
			entity_id = "https://acme-org.com"
		}

		salesforce_api {
			client_id             = "client-id"
			principal             = "principal"
			community_name        = "community-name"
			community_url_section = "community-url-section"
		}

		salesforce_sandbox_api {
			client_id             = "client-id"
			principal             = "principal"
			community_name        = "community-name"
			community_url_section = "community-url-section"
		}
	}
}
`

const testAccUpdateClientWithAddonsLayer = `
resource "auth0_client" "my_client" {
	name = "Acceptance Test - SSO Integration - {{.testName}}"
	app_type = "sso_integration"

	addons {
		layer {
			provider_id = "provider-id"
			key_id      = "key-id"
			private_key = "private-key"
			principal   = "principal"
			expiration  = 10
		}
	}
}
`

const testAccUpdateClientWithAddonsSAPAPI = `
resource "auth0_client" "my_client" {
	name = "Acceptance Test - SSO Integration - {{.testName}}"
	app_type = "sso_integration"

	addons {
		sap_api {
			client_id              = "client-id"
			username_attribute     = "email"
			token_endpoint_url     = "https://example.com"
			scope                  = "use:api"
			service_password       = "123456"
			name_identifier_format = "urn:oasis:names:tc:SAML:1.1:nameid-format:unspecified"
		}
	}
}
`

const testAccUpdateClientWithAddonsSharepoint = `
resource "auth0_client" "my_client" {
	name = "Acceptance Test - SSO Integration - {{.testName}}"
	app_type = "sso_integration"

	addons {
		sharepoint {
			url          = "https://example.com:123"
			external_url = [ "https://example.com/v2" ]
		}
	}
}
`

const testAccUpdateClientWithAddonsSpringCM = `
resource "auth0_client" "my_client" {
	name = "Acceptance Test - SSO Integration - {{.testName}}"
	app_type = "sso_integration"

	addons {
		springcm {
			acs_url = "https://example.com"
		}
	}
}
`

const testAccUpdateClientWithAddonsWAMS = `
resource "auth0_client" "my_client" {
	name = "Acceptance Test - SSO Integration - {{.testName}}"
	app_type = "sso_integration"

	addons {
		wams {
			master_key = "master-key"
		}
	}
}
`

const testAccUpdateClientWithAddonsZendesk = `
resource "auth0_client" "my_client" {
	name = "Acceptance Test - SSO Integration - {{.testName}}"
	app_type = "sso_integration"

	addons {
		zendesk {
			account_name = "acmeorg"
		}
	}
}
`

const testAccUpdateClientWithAddonsZoom = `
resource "auth0_client" "my_client" {
	name = "Acceptance Test - SSO Integration - {{.testName}}"
	app_type = "sso_integration"

	addons {
		zoom {
			account = "acmeorg"
		}
	}
}
`

const testAccUpdateClientWithAddonsSSOIntegration = `
resource "auth0_client" "my_client" {
	name = "Acceptance Test - SSO Integration - {{.testName}}"
	app_type = "sso_integration"

	addons {
		sso_integration {
			name    = "my-sso"
			version = "0.1.0"
		}
	}
}
`

const testAccUpdateClientWithSAMLPEmpty = `
resource "auth0_client" "my_client" {
	name = "Acceptance Test - SSO Integration - {{.testName}}"
	app_type = "sso_integration"

	addons {
		samlp {}
	}
}
`

const testAccUpdateClientWithSAMLPUpdated = `
resource "auth0_client" "my_client" {
	name = "Acceptance Test - SSO Integration - {{.testName}}"
	app_type = "sso_integration"

	addons {
		samlp {
			issuer                             = "https://tableau-server-test.domain.eu.com/api/v1"
			audience                           = "https://tableau-server-test.domain.eu.com/audience-different"
			destination                        = "https://tableau-server-test.domain.eu.com/destination"
			digest_algorithm                   = "sha256"
			lifetime_in_seconds                = 3600
			name_identifier_format             = "urn:oasis:names:tc:SAML:2.0:attrname-format:basic"
			name_identifier_probes             = [ "http://schemas.xmlsoap.org/ws/2005/05/identity/claims/emailaddress" ]
			create_upn_claim                   = false
			passthrough_claims_with_no_mapping = false
			map_unknown_claims_as_is           = false
			map_identities                     = false
			typed_attributes                   = false
			sign_response                      = false
			include_attribute_name_format      = false
			recipient                          = "https://tableau-server-test.domain.eu.com/recipient-different"
			signing_cert                       = "-----BEGIN PUBLIC KEY-----\nMIGf...bpP/t3\n+JGNGIRMj1hF1rnb6QIDAQAB\n-----END PUBLIC KEY-----\n"
			signature_algorithm                = "rsa-sha256"
			authn_context_class_ref            = "context"
			binding                            = "binding"

			mappings = {
				email = "http://schemas.xmlsoap.org/ws/2005/05/identity/claims/emailaddress"
				name  = "http://schemas.xmlsoap.org/ws/2005/05/identity/claims/name"
			}

			logout {
				callback    = "https://example.com/callback"
				slo_enabled = true
			}
		}
	}
}
`

const testAccUpdateClientWithAddonsThatRequireNoConfig = `
resource "auth0_client" "my_client" {
	name = "Acceptance Test - SSO Integration - {{.testName}}"
	app_type = "sso_integration"

	addons {
		box {}
		cloudbees {}
		concur {}
		dropbox {}
		wsfed {}
	}
}
`

const testAccUpdateClientWithAddonsRemoved = `
resource "auth0_client" "my_client" {
	name = "Acceptance Test - SSO Integration - {{.testName}}"
	app_type = "sso_integration"

	addons {}
}
`

func TestAccClientAddons(t *testing.T) {
	acctest.Test(t, resource.TestCase{
		Steps: []resource.TestStep{
			{
				Config: acctest.ParseTestName(testAccCreateClientWithAddonsAWS, t.Name()),
				Check: resource.ComposeTestCheckFunc(
					resource.TestCheckResourceAttr("auth0_client.my_client", "name", fmt.Sprintf("Acceptance Test - SSO Integration - %s", t.Name())),
					resource.TestCheckResourceAttr("auth0_client.my_client", "app_type", "sso_integration"),
					resource.TestCheckResourceAttr("auth0_client.my_client", "addons.#", "1"),
					resource.TestCheckResourceAttr("auth0_client.my_client", "addons.0.azure_blob.#", "0"),
					resource.TestCheckResourceAttr("auth0_client.my_client", "addons.0.azure_sb.#", "0"),
					resource.TestCheckResourceAttr("auth0_client.my_client", "addons.0.rms.#", "0"),
					resource.TestCheckResourceAttr("auth0_client.my_client", "addons.0.mscrm.#", "0"),
					resource.TestCheckResourceAttr("auth0_client.my_client", "addons.0.slack.#", "0"),
					resource.TestCheckResourceAttr("auth0_client.my_client", "addons.0.sentry.#", "0"),
					resource.TestCheckResourceAttr("auth0_client.my_client", "addons.0.echosign.#", "0"),
					resource.TestCheckResourceAttr("auth0_client.my_client", "addons.0.egnyte.#", "0"),
					resource.TestCheckResourceAttr("auth0_client.my_client", "addons.0.firebase.#", "0"),
					resource.TestCheckResourceAttr("auth0_client.my_client", "addons.0.newrelic.#", "0"),
					resource.TestCheckResourceAttr("auth0_client.my_client", "addons.0.office365.#", "0"),
					resource.TestCheckResourceAttr("auth0_client.my_client", "addons.0.salesforce.#", "0"),
					resource.TestCheckResourceAttr("auth0_client.my_client", "addons.0.salesforce_api.#", "0"),
					resource.TestCheckResourceAttr("auth0_client.my_client", "addons.0.salesforce_sandbox_api.#", "0"),
					resource.TestCheckResourceAttr("auth0_client.my_client", "addons.0.layer.#", "0"),
					resource.TestCheckResourceAttr("auth0_client.my_client", "addons.0.sap_api.#", "0"),
					resource.TestCheckResourceAttr("auth0_client.my_client", "addons.0.sharepoint.#", "0"),
					resource.TestCheckResourceAttr("auth0_client.my_client", "addons.0.springcm.#", "0"),
					resource.TestCheckResourceAttr("auth0_client.my_client", "addons.0.wams.#", "0"),
					resource.TestCheckResourceAttr("auth0_client.my_client", "addons.0.zendesk.#", "0"),
					resource.TestCheckResourceAttr("auth0_client.my_client", "addons.0.zoom.#", "0"),
					resource.TestCheckResourceAttr("auth0_client.my_client", "addons.0.sso_integration.#", "0"),
					resource.TestCheckResourceAttr("auth0_client.my_client", "addons.0.samlp.#", "0"),
					resource.TestCheckResourceAttr("auth0_client.my_client", "addons.0.box.#", "0"),
					resource.TestCheckResourceAttr("auth0_client.my_client", "addons.0.cloudbees.#", "0"),
					resource.TestCheckResourceAttr("auth0_client.my_client", "addons.0.concur.#", "0"),
					resource.TestCheckResourceAttr("auth0_client.my_client", "addons.0.dropbox.#", "0"),
					resource.TestCheckResourceAttr("auth0_client.my_client", "addons.0.wsfed.#", "0"),
					resource.TestCheckResourceAttr("auth0_client.my_client", "addons.0.aws.0.principal", "arn:aws:iam::010616021751:saml-provider/idpname"),
					resource.TestCheckResourceAttr("auth0_client.my_client", "addons.0.aws.0.role", "arn:aws:iam::010616021751:role/foo"),
					resource.TestCheckResourceAttr("auth0_client.my_client", "addons.0.aws.0.lifetime_in_seconds", "32000"),
				),
			},
			{
				Config: acctest.ParseTestName(testAccUpdateClientWithAddonsAzureBlob, t.Name()),
				Check: resource.ComposeTestCheckFunc(
					resource.TestCheckResourceAttr("auth0_client.my_client", "name", fmt.Sprintf("Acceptance Test - SSO Integration - %s", t.Name())),
					resource.TestCheckResourceAttr("auth0_client.my_client", "app_type", "sso_integration"),
					resource.TestCheckResourceAttr("auth0_client.my_client", "addons.#", "1"),
					resource.TestCheckResourceAttr("auth0_client.my_client", "addons.0.aws.#", "0"),
					resource.TestCheckResourceAttr("auth0_client.my_client", "addons.0.azure_sb.#", "0"),
					resource.TestCheckResourceAttr("auth0_client.my_client", "addons.0.rms.#", "0"),
					resource.TestCheckResourceAttr("auth0_client.my_client", "addons.0.mscrm.#", "0"),
					resource.TestCheckResourceAttr("auth0_client.my_client", "addons.0.slack.#", "0"),
					resource.TestCheckResourceAttr("auth0_client.my_client", "addons.0.sentry.#", "0"),
					resource.TestCheckResourceAttr("auth0_client.my_client", "addons.0.echosign.#", "0"),
					resource.TestCheckResourceAttr("auth0_client.my_client", "addons.0.egnyte.#", "0"),
					resource.TestCheckResourceAttr("auth0_client.my_client", "addons.0.firebase.#", "0"),
					resource.TestCheckResourceAttr("auth0_client.my_client", "addons.0.newrelic.#", "0"),
					resource.TestCheckResourceAttr("auth0_client.my_client", "addons.0.office365.#", "0"),
					resource.TestCheckResourceAttr("auth0_client.my_client", "addons.0.salesforce.#", "0"),
					resource.TestCheckResourceAttr("auth0_client.my_client", "addons.0.salesforce_api.#", "0"),
					resource.TestCheckResourceAttr("auth0_client.my_client", "addons.0.salesforce_sandbox_api.#", "0"),
					resource.TestCheckResourceAttr("auth0_client.my_client", "addons.0.layer.#", "0"),
					resource.TestCheckResourceAttr("auth0_client.my_client", "addons.0.sap_api.#", "0"),
					resource.TestCheckResourceAttr("auth0_client.my_client", "addons.0.sharepoint.#", "0"),
					resource.TestCheckResourceAttr("auth0_client.my_client", "addons.0.springcm.#", "0"),
					resource.TestCheckResourceAttr("auth0_client.my_client", "addons.0.wams.#", "0"),
					resource.TestCheckResourceAttr("auth0_client.my_client", "addons.0.zendesk.#", "0"),
					resource.TestCheckResourceAttr("auth0_client.my_client", "addons.0.zoom.#", "0"),
					resource.TestCheckResourceAttr("auth0_client.my_client", "addons.0.sso_integration.#", "0"),
					resource.TestCheckResourceAttr("auth0_client.my_client", "addons.0.samlp.#", "0"),
					resource.TestCheckResourceAttr("auth0_client.my_client", "addons.0.box.#", "0"),
					resource.TestCheckResourceAttr("auth0_client.my_client", "addons.0.cloudbees.#", "0"),
					resource.TestCheckResourceAttr("auth0_client.my_client", "addons.0.concur.#", "0"),
					resource.TestCheckResourceAttr("auth0_client.my_client", "addons.0.dropbox.#", "0"),
					resource.TestCheckResourceAttr("auth0_client.my_client", "addons.0.wsfed.#", "0"),
					resource.TestCheckResourceAttr("auth0_client.my_client", "addons.0.azure_blob.0.account_name", "acmeorg"),
					resource.TestCheckResourceAttr("auth0_client.my_client", "addons.0.azure_blob.0.storage_access_key", "aaaaaaaaaaaaaaaaaaaaaaaaaaaaaaaaaaaaaaaaaaaaaaaaaaaaaaaaaaaaaaaaaaaaaaaaaaaaaaaaaaaaaa=="),
					resource.TestCheckResourceAttr("auth0_client.my_client", "addons.0.azure_blob.0.container_name", "my-container"),
					resource.TestCheckResourceAttr("auth0_client.my_client", "addons.0.azure_blob.0.blob_name", "my-blob"),
					resource.TestCheckResourceAttr("auth0_client.my_client", "addons.0.azure_blob.0.expiration", "10"),
					resource.TestCheckResourceAttr("auth0_client.my_client", "addons.0.azure_blob.0.signed_identifier", "id123"),
					resource.TestCheckResourceAttr("auth0_client.my_client", "addons.0.azure_blob.0.blob_read", "true"),
					resource.TestCheckResourceAttr("auth0_client.my_client", "addons.0.azure_blob.0.blob_write", "true"),
					resource.TestCheckResourceAttr("auth0_client.my_client", "addons.0.azure_blob.0.blob_delete", "true"),
					resource.TestCheckResourceAttr("auth0_client.my_client", "addons.0.azure_blob.0.container_read", "true"),
					resource.TestCheckResourceAttr("auth0_client.my_client", "addons.0.azure_blob.0.container_write", "true"),
					resource.TestCheckResourceAttr("auth0_client.my_client", "addons.0.azure_blob.0.container_delete", "true"),
					resource.TestCheckResourceAttr("auth0_client.my_client", "addons.0.azure_blob.0.container_list", "true"),
				),
			},
			{
				Config: acctest.ParseTestName(testAccUpdateClientWithAddonsAzureSB, t.Name()),
				Check: resource.ComposeTestCheckFunc(
					resource.TestCheckResourceAttr("auth0_client.my_client", "name", fmt.Sprintf("Acceptance Test - SSO Integration - %s", t.Name())),
					resource.TestCheckResourceAttr("auth0_client.my_client", "app_type", "sso_integration"),
					resource.TestCheckResourceAttr("auth0_client.my_client", "addons.#", "1"),
					resource.TestCheckResourceAttr("auth0_client.my_client", "addons.0.aws.#", "0"),
					resource.TestCheckResourceAttr("auth0_client.my_client", "addons.0.azure_blob.#", "0"),
					resource.TestCheckResourceAttr("auth0_client.my_client", "addons.0.rms.#", "0"),
					resource.TestCheckResourceAttr("auth0_client.my_client", "addons.0.mscrm.#", "0"),
					resource.TestCheckResourceAttr("auth0_client.my_client", "addons.0.slack.#", "0"),
					resource.TestCheckResourceAttr("auth0_client.my_client", "addons.0.sentry.#", "0"),
					resource.TestCheckResourceAttr("auth0_client.my_client", "addons.0.echosign.#", "0"),
					resource.TestCheckResourceAttr("auth0_client.my_client", "addons.0.egnyte.#", "0"),
					resource.TestCheckResourceAttr("auth0_client.my_client", "addons.0.firebase.#", "0"),
					resource.TestCheckResourceAttr("auth0_client.my_client", "addons.0.newrelic.#", "0"),
					resource.TestCheckResourceAttr("auth0_client.my_client", "addons.0.office365.#", "0"),
					resource.TestCheckResourceAttr("auth0_client.my_client", "addons.0.salesforce.#", "0"),
					resource.TestCheckResourceAttr("auth0_client.my_client", "addons.0.salesforce_api.#", "0"),
					resource.TestCheckResourceAttr("auth0_client.my_client", "addons.0.salesforce_sandbox_api.#", "0"),
					resource.TestCheckResourceAttr("auth0_client.my_client", "addons.0.layer.#", "0"),
					resource.TestCheckResourceAttr("auth0_client.my_client", "addons.0.sap_api.#", "0"),
					resource.TestCheckResourceAttr("auth0_client.my_client", "addons.0.sharepoint.#", "0"),
					resource.TestCheckResourceAttr("auth0_client.my_client", "addons.0.springcm.#", "0"),
					resource.TestCheckResourceAttr("auth0_client.my_client", "addons.0.wams.#", "0"),
					resource.TestCheckResourceAttr("auth0_client.my_client", "addons.0.zendesk.#", "0"),
					resource.TestCheckResourceAttr("auth0_client.my_client", "addons.0.zoom.#", "0"),
					resource.TestCheckResourceAttr("auth0_client.my_client", "addons.0.sso_integration.#", "0"),
					resource.TestCheckResourceAttr("auth0_client.my_client", "addons.0.samlp.#", "0"),
					resource.TestCheckResourceAttr("auth0_client.my_client", "addons.0.box.#", "0"),
					resource.TestCheckResourceAttr("auth0_client.my_client", "addons.0.cloudbees.#", "0"),
					resource.TestCheckResourceAttr("auth0_client.my_client", "addons.0.concur.#", "0"),
					resource.TestCheckResourceAttr("auth0_client.my_client", "addons.0.dropbox.#", "0"),
					resource.TestCheckResourceAttr("auth0_client.my_client", "addons.0.wsfed.#", "0"),
					resource.TestCheckResourceAttr("auth0_client.my_client", "addons.0.azure_sb.0.namespace", "acmeorg"),
					resource.TestCheckResourceAttr("auth0_client.my_client", "addons.0.azure_sb.0.sas_key_name", "my-policy"),
					resource.TestCheckResourceAttr("auth0_client.my_client", "addons.0.azure_sb.0.sas_key", "my-key"),
					resource.TestCheckResourceAttr("auth0_client.my_client", "addons.0.azure_sb.0.entity_path", "my-queue"),
					resource.TestCheckResourceAttr("auth0_client.my_client", "addons.0.azure_sb.0.expiration", "10"),
				),
			},
			{
				Config: acctest.ParseTestName(testAccUpdateClientWithAddonsRMS, t.Name()),
				Check: resource.ComposeTestCheckFunc(
					resource.TestCheckResourceAttr("auth0_client.my_client", "name", fmt.Sprintf("Acceptance Test - SSO Integration - %s", t.Name())),
					resource.TestCheckResourceAttr("auth0_client.my_client", "app_type", "sso_integration"),
					resource.TestCheckResourceAttr("auth0_client.my_client", "addons.#", "1"),
					resource.TestCheckResourceAttr("auth0_client.my_client", "addons.0.aws.#", "0"),
					resource.TestCheckResourceAttr("auth0_client.my_client", "addons.0.azure_blob.#", "0"),
					resource.TestCheckResourceAttr("auth0_client.my_client", "addons.0.azure_sb.#", "0"),
					resource.TestCheckResourceAttr("auth0_client.my_client", "addons.0.mscrm.#", "0"),
					resource.TestCheckResourceAttr("auth0_client.my_client", "addons.0.slack.#", "0"),
					resource.TestCheckResourceAttr("auth0_client.my_client", "addons.0.sentry.#", "0"),
					resource.TestCheckResourceAttr("auth0_client.my_client", "addons.0.echosign.#", "0"),
					resource.TestCheckResourceAttr("auth0_client.my_client", "addons.0.egnyte.#", "0"),
					resource.TestCheckResourceAttr("auth0_client.my_client", "addons.0.firebase.#", "0"),
					resource.TestCheckResourceAttr("auth0_client.my_client", "addons.0.newrelic.#", "0"),
					resource.TestCheckResourceAttr("auth0_client.my_client", "addons.0.office365.#", "0"),
					resource.TestCheckResourceAttr("auth0_client.my_client", "addons.0.salesforce.#", "0"),
					resource.TestCheckResourceAttr("auth0_client.my_client", "addons.0.salesforce_api.#", "0"),
					resource.TestCheckResourceAttr("auth0_client.my_client", "addons.0.salesforce_sandbox_api.#", "0"),
					resource.TestCheckResourceAttr("auth0_client.my_client", "addons.0.layer.#", "0"),
					resource.TestCheckResourceAttr("auth0_client.my_client", "addons.0.sap_api.#", "0"),
					resource.TestCheckResourceAttr("auth0_client.my_client", "addons.0.sharepoint.#", "0"),
					resource.TestCheckResourceAttr("auth0_client.my_client", "addons.0.springcm.#", "0"),
					resource.TestCheckResourceAttr("auth0_client.my_client", "addons.0.wams.#", "0"),
					resource.TestCheckResourceAttr("auth0_client.my_client", "addons.0.zendesk.#", "0"),
					resource.TestCheckResourceAttr("auth0_client.my_client", "addons.0.zoom.#", "0"),
					resource.TestCheckResourceAttr("auth0_client.my_client", "addons.0.sso_integration.#", "0"),
					resource.TestCheckResourceAttr("auth0_client.my_client", "addons.0.samlp.#", "0"),
					resource.TestCheckResourceAttr("auth0_client.my_client", "addons.0.box.#", "0"),
					resource.TestCheckResourceAttr("auth0_client.my_client", "addons.0.cloudbees.#", "0"),
					resource.TestCheckResourceAttr("auth0_client.my_client", "addons.0.concur.#", "0"),
					resource.TestCheckResourceAttr("auth0_client.my_client", "addons.0.dropbox.#", "0"),
					resource.TestCheckResourceAttr("auth0_client.my_client", "addons.0.wsfed.#", "0"),
					resource.TestCheckResourceAttr("auth0_client.my_client", "addons.0.rms.0.url", "https://example.com"),
				),
			},
			{
				Config: acctest.ParseTestName(testAccUpdateClientWithAddonsMSCRM, t.Name()),
				Check: resource.ComposeTestCheckFunc(
					resource.TestCheckResourceAttr("auth0_client.my_client", "name", fmt.Sprintf("Acceptance Test - SSO Integration - %s", t.Name())),
					resource.TestCheckResourceAttr("auth0_client.my_client", "app_type", "sso_integration"),
					resource.TestCheckResourceAttr("auth0_client.my_client", "addons.#", "1"),
					resource.TestCheckResourceAttr("auth0_client.my_client", "addons.0.aws.#", "0"),
					resource.TestCheckResourceAttr("auth0_client.my_client", "addons.0.azure_blob.#", "0"),
					resource.TestCheckResourceAttr("auth0_client.my_client", "addons.0.azure_sb.#", "0"),
					resource.TestCheckResourceAttr("auth0_client.my_client", "addons.0.rms.#", "0"),
					resource.TestCheckResourceAttr("auth0_client.my_client", "addons.0.slack.#", "0"),
					resource.TestCheckResourceAttr("auth0_client.my_client", "addons.0.sentry.#", "0"),
					resource.TestCheckResourceAttr("auth0_client.my_client", "addons.0.echosign.#", "0"),
					resource.TestCheckResourceAttr("auth0_client.my_client", "addons.0.egnyte.#", "0"),
					resource.TestCheckResourceAttr("auth0_client.my_client", "addons.0.firebase.#", "0"),
					resource.TestCheckResourceAttr("auth0_client.my_client", "addons.0.newrelic.#", "0"),
					resource.TestCheckResourceAttr("auth0_client.my_client", "addons.0.office365.#", "0"),
					resource.TestCheckResourceAttr("auth0_client.my_client", "addons.0.salesforce.#", "0"),
					resource.TestCheckResourceAttr("auth0_client.my_client", "addons.0.salesforce_api.#", "0"),
					resource.TestCheckResourceAttr("auth0_client.my_client", "addons.0.salesforce_sandbox_api.#", "0"),
					resource.TestCheckResourceAttr("auth0_client.my_client", "addons.0.layer.#", "0"),
					resource.TestCheckResourceAttr("auth0_client.my_client", "addons.0.sap_api.#", "0"),
					resource.TestCheckResourceAttr("auth0_client.my_client", "addons.0.sharepoint.#", "0"),
					resource.TestCheckResourceAttr("auth0_client.my_client", "addons.0.springcm.#", "0"),
					resource.TestCheckResourceAttr("auth0_client.my_client", "addons.0.wams.#", "0"),
					resource.TestCheckResourceAttr("auth0_client.my_client", "addons.0.zendesk.#", "0"),
					resource.TestCheckResourceAttr("auth0_client.my_client", "addons.0.zoom.#", "0"),
					resource.TestCheckResourceAttr("auth0_client.my_client", "addons.0.sso_integration.#", "0"),
					resource.TestCheckResourceAttr("auth0_client.my_client", "addons.0.samlp.#", "0"),
					resource.TestCheckResourceAttr("auth0_client.my_client", "addons.0.box.#", "0"),
					resource.TestCheckResourceAttr("auth0_client.my_client", "addons.0.cloudbees.#", "0"),
					resource.TestCheckResourceAttr("auth0_client.my_client", "addons.0.concur.#", "0"),
					resource.TestCheckResourceAttr("auth0_client.my_client", "addons.0.dropbox.#", "0"),
					resource.TestCheckResourceAttr("auth0_client.my_client", "addons.0.wsfed.#", "0"),
					resource.TestCheckResourceAttr("auth0_client.my_client", "addons.0.mscrm.0.url", "https://example.com"),
				),
			},
			{
				Config: acctest.ParseTestName(testAccUpdateClientWithAddonsSlack, t.Name()),
				Check: resource.ComposeTestCheckFunc(
					resource.TestCheckResourceAttr("auth0_client.my_client", "name", fmt.Sprintf("Acceptance Test - SSO Integration - %s", t.Name())),
					resource.TestCheckResourceAttr("auth0_client.my_client", "app_type", "sso_integration"),
					resource.TestCheckResourceAttr("auth0_client.my_client", "addons.#", "1"),
					resource.TestCheckResourceAttr("auth0_client.my_client", "addons.0.aws.#", "0"),
					resource.TestCheckResourceAttr("auth0_client.my_client", "addons.0.azure_blob.#", "0"),
					resource.TestCheckResourceAttr("auth0_client.my_client", "addons.0.azure_sb.#", "0"),
					resource.TestCheckResourceAttr("auth0_client.my_client", "addons.0.rms.#", "0"),
					resource.TestCheckResourceAttr("auth0_client.my_client", "addons.0.mscrm.#", "0"),
					resource.TestCheckResourceAttr("auth0_client.my_client", "addons.0.sentry.#", "0"),
					resource.TestCheckResourceAttr("auth0_client.my_client", "addons.0.echosign.#", "0"),
					resource.TestCheckResourceAttr("auth0_client.my_client", "addons.0.egnyte.#", "0"),
					resource.TestCheckResourceAttr("auth0_client.my_client", "addons.0.firebase.#", "0"),
					resource.TestCheckResourceAttr("auth0_client.my_client", "addons.0.newrelic.#", "0"),
					resource.TestCheckResourceAttr("auth0_client.my_client", "addons.0.office365.#", "0"),
					resource.TestCheckResourceAttr("auth0_client.my_client", "addons.0.salesforce.#", "0"),
					resource.TestCheckResourceAttr("auth0_client.my_client", "addons.0.salesforce_api.#", "0"),
					resource.TestCheckResourceAttr("auth0_client.my_client", "addons.0.salesforce_sandbox_api.#", "0"),
					resource.TestCheckResourceAttr("auth0_client.my_client", "addons.0.layer.#", "0"),
					resource.TestCheckResourceAttr("auth0_client.my_client", "addons.0.sap_api.#", "0"),
					resource.TestCheckResourceAttr("auth0_client.my_client", "addons.0.sharepoint.#", "0"),
					resource.TestCheckResourceAttr("auth0_client.my_client", "addons.0.springcm.#", "0"),
					resource.TestCheckResourceAttr("auth0_client.my_client", "addons.0.wams.#", "0"),
					resource.TestCheckResourceAttr("auth0_client.my_client", "addons.0.zendesk.#", "0"),
					resource.TestCheckResourceAttr("auth0_client.my_client", "addons.0.zoom.#", "0"),
					resource.TestCheckResourceAttr("auth0_client.my_client", "addons.0.sso_integration.#", "0"),
					resource.TestCheckResourceAttr("auth0_client.my_client", "addons.0.samlp.#", "0"),
					resource.TestCheckResourceAttr("auth0_client.my_client", "addons.0.box.#", "0"),
					resource.TestCheckResourceAttr("auth0_client.my_client", "addons.0.cloudbees.#", "0"),
					resource.TestCheckResourceAttr("auth0_client.my_client", "addons.0.concur.#", "0"),
					resource.TestCheckResourceAttr("auth0_client.my_client", "addons.0.dropbox.#", "0"),
					resource.TestCheckResourceAttr("auth0_client.my_client", "addons.0.wsfed.#", "0"),
					resource.TestCheckResourceAttr("auth0_client.my_client", "addons.0.slack.0.team", "acmeorg"),
				),
			},
			{
				Config: acctest.ParseTestName(testAccUpdateClientWithAddonsSentry, t.Name()),
				Check: resource.ComposeTestCheckFunc(
					resource.TestCheckResourceAttr("auth0_client.my_client", "name", fmt.Sprintf("Acceptance Test - SSO Integration - %s", t.Name())),
					resource.TestCheckResourceAttr("auth0_client.my_client", "app_type", "sso_integration"),
					resource.TestCheckResourceAttr("auth0_client.my_client", "addons.#", "1"),
					resource.TestCheckResourceAttr("auth0_client.my_client", "addons.0.aws.#", "0"),
					resource.TestCheckResourceAttr("auth0_client.my_client", "addons.0.azure_blob.#", "0"),
					resource.TestCheckResourceAttr("auth0_client.my_client", "addons.0.azure_sb.#", "0"),
					resource.TestCheckResourceAttr("auth0_client.my_client", "addons.0.rms.#", "0"),
					resource.TestCheckResourceAttr("auth0_client.my_client", "addons.0.mscrm.#", "0"),
					resource.TestCheckResourceAttr("auth0_client.my_client", "addons.0.slack.#", "0"),
					resource.TestCheckResourceAttr("auth0_client.my_client", "addons.0.echosign.#", "0"),
					resource.TestCheckResourceAttr("auth0_client.my_client", "addons.0.egnyte.#", "0"),
					resource.TestCheckResourceAttr("auth0_client.my_client", "addons.0.firebase.#", "0"),
					resource.TestCheckResourceAttr("auth0_client.my_client", "addons.0.newrelic.#", "0"),
					resource.TestCheckResourceAttr("auth0_client.my_client", "addons.0.office365.#", "0"),
					resource.TestCheckResourceAttr("auth0_client.my_client", "addons.0.salesforce.#", "0"),
					resource.TestCheckResourceAttr("auth0_client.my_client", "addons.0.salesforce_api.#", "0"),
					resource.TestCheckResourceAttr("auth0_client.my_client", "addons.0.salesforce_sandbox_api.#", "0"),
					resource.TestCheckResourceAttr("auth0_client.my_client", "addons.0.layer.#", "0"),
					resource.TestCheckResourceAttr("auth0_client.my_client", "addons.0.sap_api.#", "0"),
					resource.TestCheckResourceAttr("auth0_client.my_client", "addons.0.sharepoint.#", "0"),
					resource.TestCheckResourceAttr("auth0_client.my_client", "addons.0.springcm.#", "0"),
					resource.TestCheckResourceAttr("auth0_client.my_client", "addons.0.wams.#", "0"),
					resource.TestCheckResourceAttr("auth0_client.my_client", "addons.0.zendesk.#", "0"),
					resource.TestCheckResourceAttr("auth0_client.my_client", "addons.0.zoom.#", "0"),
					resource.TestCheckResourceAttr("auth0_client.my_client", "addons.0.sso_integration.#", "0"),
					resource.TestCheckResourceAttr("auth0_client.my_client", "addons.0.samlp.#", "0"),
					resource.TestCheckResourceAttr("auth0_client.my_client", "addons.0.box.#", "0"),
					resource.TestCheckResourceAttr("auth0_client.my_client", "addons.0.cloudbees.#", "0"),
					resource.TestCheckResourceAttr("auth0_client.my_client", "addons.0.concur.#", "0"),
					resource.TestCheckResourceAttr("auth0_client.my_client", "addons.0.dropbox.#", "0"),
					resource.TestCheckResourceAttr("auth0_client.my_client", "addons.0.wsfed.#", "0"),
					resource.TestCheckResourceAttr("auth0_client.my_client", "addons.0.sentry.0.org_slug", "acmeorg"),
					resource.TestCheckResourceAttr("auth0_client.my_client", "addons.0.sentry.0.base_url", ""),
				),
			},
			{
				Config: acctest.ParseTestName(testAccUpdateClientWithAddonsEchoSign, t.Name()),
				Check: resource.ComposeTestCheckFunc(
					resource.TestCheckResourceAttr("auth0_client.my_client", "name", fmt.Sprintf("Acceptance Test - SSO Integration - %s", t.Name())),
					resource.TestCheckResourceAttr("auth0_client.my_client", "app_type", "sso_integration"),
					resource.TestCheckResourceAttr("auth0_client.my_client", "addons.#", "1"),
					resource.TestCheckResourceAttr("auth0_client.my_client", "addons.0.aws.#", "0"),
					resource.TestCheckResourceAttr("auth0_client.my_client", "addons.0.azure_blob.#", "0"),
					resource.TestCheckResourceAttr("auth0_client.my_client", "addons.0.azure_sb.#", "0"),
					resource.TestCheckResourceAttr("auth0_client.my_client", "addons.0.rms.#", "0"),
					resource.TestCheckResourceAttr("auth0_client.my_client", "addons.0.mscrm.#", "0"),
					resource.TestCheckResourceAttr("auth0_client.my_client", "addons.0.slack.#", "0"),
					resource.TestCheckResourceAttr("auth0_client.my_client", "addons.0.sentry.#", "0"),
					resource.TestCheckResourceAttr("auth0_client.my_client", "addons.0.egnyte.#", "0"),
					resource.TestCheckResourceAttr("auth0_client.my_client", "addons.0.firebase.#", "0"),
					resource.TestCheckResourceAttr("auth0_client.my_client", "addons.0.newrelic.#", "0"),
					resource.TestCheckResourceAttr("auth0_client.my_client", "addons.0.office365.#", "0"),
					resource.TestCheckResourceAttr("auth0_client.my_client", "addons.0.salesforce.#", "0"),
					resource.TestCheckResourceAttr("auth0_client.my_client", "addons.0.salesforce_api.#", "0"),
					resource.TestCheckResourceAttr("auth0_client.my_client", "addons.0.salesforce_sandbox_api.#", "0"),
					resource.TestCheckResourceAttr("auth0_client.my_client", "addons.0.layer.#", "0"),
					resource.TestCheckResourceAttr("auth0_client.my_client", "addons.0.sap_api.#", "0"),
					resource.TestCheckResourceAttr("auth0_client.my_client", "addons.0.sharepoint.#", "0"),
					resource.TestCheckResourceAttr("auth0_client.my_client", "addons.0.springcm.#", "0"),
					resource.TestCheckResourceAttr("auth0_client.my_client", "addons.0.wams.#", "0"),
					resource.TestCheckResourceAttr("auth0_client.my_client", "addons.0.zendesk.#", "0"),
					resource.TestCheckResourceAttr("auth0_client.my_client", "addons.0.zoom.#", "0"),
					resource.TestCheckResourceAttr("auth0_client.my_client", "addons.0.sso_integration.#", "0"),
					resource.TestCheckResourceAttr("auth0_client.my_client", "addons.0.samlp.#", "0"),
					resource.TestCheckResourceAttr("auth0_client.my_client", "addons.0.box.#", "0"),
					resource.TestCheckResourceAttr("auth0_client.my_client", "addons.0.cloudbees.#", "0"),
					resource.TestCheckResourceAttr("auth0_client.my_client", "addons.0.concur.#", "0"),
					resource.TestCheckResourceAttr("auth0_client.my_client", "addons.0.dropbox.#", "0"),
					resource.TestCheckResourceAttr("auth0_client.my_client", "addons.0.wsfed.#", "0"),
					resource.TestCheckResourceAttr("auth0_client.my_client", "addons.0.echosign.0.domain", "acmeorg"),
				),
			},
			{
				Config: acctest.ParseTestName(testAccUpdateClientWithAddonsEgnyte, t.Name()),
				Check: resource.ComposeTestCheckFunc(
					resource.TestCheckResourceAttr("auth0_client.my_client", "name", fmt.Sprintf("Acceptance Test - SSO Integration - %s", t.Name())),
					resource.TestCheckResourceAttr("auth0_client.my_client", "app_type", "sso_integration"),
					resource.TestCheckResourceAttr("auth0_client.my_client", "addons.#", "1"),
					resource.TestCheckResourceAttr("auth0_client.my_client", "addons.0.aws.#", "0"),
					resource.TestCheckResourceAttr("auth0_client.my_client", "addons.0.azure_blob.#", "0"),
					resource.TestCheckResourceAttr("auth0_client.my_client", "addons.0.azure_sb.#", "0"),
					resource.TestCheckResourceAttr("auth0_client.my_client", "addons.0.rms.#", "0"),
					resource.TestCheckResourceAttr("auth0_client.my_client", "addons.0.mscrm.#", "0"),
					resource.TestCheckResourceAttr("auth0_client.my_client", "addons.0.slack.#", "0"),
					resource.TestCheckResourceAttr("auth0_client.my_client", "addons.0.sentry.#", "0"),
					resource.TestCheckResourceAttr("auth0_client.my_client", "addons.0.echosign.#", "0"),
					resource.TestCheckResourceAttr("auth0_client.my_client", "addons.0.firebase.#", "0"),
					resource.TestCheckResourceAttr("auth0_client.my_client", "addons.0.newrelic.#", "0"),
					resource.TestCheckResourceAttr("auth0_client.my_client", "addons.0.office365.#", "0"),
					resource.TestCheckResourceAttr("auth0_client.my_client", "addons.0.salesforce.#", "0"),
					resource.TestCheckResourceAttr("auth0_client.my_client", "addons.0.salesforce_api.#", "0"),
					resource.TestCheckResourceAttr("auth0_client.my_client", "addons.0.salesforce_sandbox_api.#", "0"),
					resource.TestCheckResourceAttr("auth0_client.my_client", "addons.0.layer.#", "0"),
					resource.TestCheckResourceAttr("auth0_client.my_client", "addons.0.sap_api.#", "0"),
					resource.TestCheckResourceAttr("auth0_client.my_client", "addons.0.sharepoint.#", "0"),
					resource.TestCheckResourceAttr("auth0_client.my_client", "addons.0.springcm.#", "0"),
					resource.TestCheckResourceAttr("auth0_client.my_client", "addons.0.wams.#", "0"),
					resource.TestCheckResourceAttr("auth0_client.my_client", "addons.0.zendesk.#", "0"),
					resource.TestCheckResourceAttr("auth0_client.my_client", "addons.0.zoom.#", "0"),
					resource.TestCheckResourceAttr("auth0_client.my_client", "addons.0.sso_integration.#", "0"),
					resource.TestCheckResourceAttr("auth0_client.my_client", "addons.0.samlp.#", "0"),
					resource.TestCheckResourceAttr("auth0_client.my_client", "addons.0.box.#", "0"),
					resource.TestCheckResourceAttr("auth0_client.my_client", "addons.0.cloudbees.#", "0"),
					resource.TestCheckResourceAttr("auth0_client.my_client", "addons.0.concur.#", "0"),
					resource.TestCheckResourceAttr("auth0_client.my_client", "addons.0.dropbox.#", "0"),
					resource.TestCheckResourceAttr("auth0_client.my_client", "addons.0.wsfed.#", "0"),
					resource.TestCheckResourceAttr("auth0_client.my_client", "addons.0.egnyte.0.domain", "acmeorg"),
				),
			},
			{
				Config: acctest.ParseTestName(testAccUpdateClientWithAddonsFirebase, t.Name()),
				Check: resource.ComposeTestCheckFunc(
					resource.TestCheckResourceAttr("auth0_client.my_client", "name", fmt.Sprintf("Acceptance Test - SSO Integration - %s", t.Name())),
					resource.TestCheckResourceAttr("auth0_client.my_client", "app_type", "sso_integration"),
					resource.TestCheckResourceAttr("auth0_client.my_client", "addons.#", "1"),
					resource.TestCheckResourceAttr("auth0_client.my_client", "addons.0.aws.#", "0"),
					resource.TestCheckResourceAttr("auth0_client.my_client", "addons.0.azure_blob.#", "0"),
					resource.TestCheckResourceAttr("auth0_client.my_client", "addons.0.azure_sb.#", "0"),
					resource.TestCheckResourceAttr("auth0_client.my_client", "addons.0.rms.#", "0"),
					resource.TestCheckResourceAttr("auth0_client.my_client", "addons.0.mscrm.#", "0"),
					resource.TestCheckResourceAttr("auth0_client.my_client", "addons.0.slack.#", "0"),
					resource.TestCheckResourceAttr("auth0_client.my_client", "addons.0.sentry.#", "0"),
					resource.TestCheckResourceAttr("auth0_client.my_client", "addons.0.echosign.#", "0"),
					resource.TestCheckResourceAttr("auth0_client.my_client", "addons.0.egnyte.#", "0"),
					resource.TestCheckResourceAttr("auth0_client.my_client", "addons.0.newrelic.#", "0"),
					resource.TestCheckResourceAttr("auth0_client.my_client", "addons.0.office365.#", "0"),
					resource.TestCheckResourceAttr("auth0_client.my_client", "addons.0.salesforce.#", "0"),
					resource.TestCheckResourceAttr("auth0_client.my_client", "addons.0.salesforce_api.#", "0"),
					resource.TestCheckResourceAttr("auth0_client.my_client", "addons.0.salesforce_sandbox_api.#", "0"),
					resource.TestCheckResourceAttr("auth0_client.my_client", "addons.0.layer.#", "0"),
					resource.TestCheckResourceAttr("auth0_client.my_client", "addons.0.sap_api.#", "0"),
					resource.TestCheckResourceAttr("auth0_client.my_client", "addons.0.sharepoint.#", "0"),
					resource.TestCheckResourceAttr("auth0_client.my_client", "addons.0.springcm.#", "0"),
					resource.TestCheckResourceAttr("auth0_client.my_client", "addons.0.wams.#", "0"),
					resource.TestCheckResourceAttr("auth0_client.my_client", "addons.0.zendesk.#", "0"),
					resource.TestCheckResourceAttr("auth0_client.my_client", "addons.0.zoom.#", "0"),
					resource.TestCheckResourceAttr("auth0_client.my_client", "addons.0.sso_integration.#", "0"),
					resource.TestCheckResourceAttr("auth0_client.my_client", "addons.0.samlp.#", "0"),
					resource.TestCheckResourceAttr("auth0_client.my_client", "addons.0.box.#", "0"),
					resource.TestCheckResourceAttr("auth0_client.my_client", "addons.0.cloudbees.#", "0"),
					resource.TestCheckResourceAttr("auth0_client.my_client", "addons.0.concur.#", "0"),
					resource.TestCheckResourceAttr("auth0_client.my_client", "addons.0.dropbox.#", "0"),
					resource.TestCheckResourceAttr("auth0_client.my_client", "addons.0.wsfed.#", "0"),
					resource.TestCheckResourceAttr("auth0_client.my_client", "addons.0.firebase.0.secret", "secret"),
					resource.TestCheckResourceAttr("auth0_client.my_client", "addons.0.firebase.0.private_key_id", "private-key-id"),
					resource.TestCheckResourceAttr("auth0_client.my_client", "addons.0.firebase.0.private_key", "private-key"),
					resource.TestCheckResourceAttr("auth0_client.my_client", "addons.0.firebase.0.client_email", "service-account"),
					resource.TestCheckResourceAttr("auth0_client.my_client", "addons.0.firebase.0.lifetime_in_seconds", "7200"),
				),
			},
			{
				Config: acctest.ParseTestName(testAccUpdateClientWithAddonsNewRelic, t.Name()),
				Check: resource.ComposeTestCheckFunc(
					resource.TestCheckResourceAttr("auth0_client.my_client", "name", fmt.Sprintf("Acceptance Test - SSO Integration - %s", t.Name())),
					resource.TestCheckResourceAttr("auth0_client.my_client", "app_type", "sso_integration"),
					resource.TestCheckResourceAttr("auth0_client.my_client", "addons.#", "1"),
					resource.TestCheckResourceAttr("auth0_client.my_client", "addons.0.aws.#", "0"),
					resource.TestCheckResourceAttr("auth0_client.my_client", "addons.0.azure_blob.#", "0"),
					resource.TestCheckResourceAttr("auth0_client.my_client", "addons.0.azure_sb.#", "0"),
					resource.TestCheckResourceAttr("auth0_client.my_client", "addons.0.rms.#", "0"),
					resource.TestCheckResourceAttr("auth0_client.my_client", "addons.0.mscrm.#", "0"),
					resource.TestCheckResourceAttr("auth0_client.my_client", "addons.0.slack.#", "0"),
					resource.TestCheckResourceAttr("auth0_client.my_client", "addons.0.sentry.#", "0"),
					resource.TestCheckResourceAttr("auth0_client.my_client", "addons.0.echosign.#", "0"),
					resource.TestCheckResourceAttr("auth0_client.my_client", "addons.0.egnyte.#", "0"),
					resource.TestCheckResourceAttr("auth0_client.my_client", "addons.0.firebase.#", "0"),
					resource.TestCheckResourceAttr("auth0_client.my_client", "addons.0.office365.#", "0"),
					resource.TestCheckResourceAttr("auth0_client.my_client", "addons.0.salesforce.#", "0"),
					resource.TestCheckResourceAttr("auth0_client.my_client", "addons.0.salesforce_api.#", "0"),
					resource.TestCheckResourceAttr("auth0_client.my_client", "addons.0.salesforce_sandbox_api.#", "0"),
					resource.TestCheckResourceAttr("auth0_client.my_client", "addons.0.layer.#", "0"),
					resource.TestCheckResourceAttr("auth0_client.my_client", "addons.0.sap_api.#", "0"),
					resource.TestCheckResourceAttr("auth0_client.my_client", "addons.0.sharepoint.#", "0"),
					resource.TestCheckResourceAttr("auth0_client.my_client", "addons.0.springcm.#", "0"),
					resource.TestCheckResourceAttr("auth0_client.my_client", "addons.0.wams.#", "0"),
					resource.TestCheckResourceAttr("auth0_client.my_client", "addons.0.zendesk.#", "0"),
					resource.TestCheckResourceAttr("auth0_client.my_client", "addons.0.zoom.#", "0"),
					resource.TestCheckResourceAttr("auth0_client.my_client", "addons.0.sso_integration.#", "0"),
					resource.TestCheckResourceAttr("auth0_client.my_client", "addons.0.samlp.#", "0"),
					resource.TestCheckResourceAttr("auth0_client.my_client", "addons.0.box.#", "0"),
					resource.TestCheckResourceAttr("auth0_client.my_client", "addons.0.cloudbees.#", "0"),
					resource.TestCheckResourceAttr("auth0_client.my_client", "addons.0.concur.#", "0"),
					resource.TestCheckResourceAttr("auth0_client.my_client", "addons.0.dropbox.#", "0"),
					resource.TestCheckResourceAttr("auth0_client.my_client", "addons.0.wsfed.#", "0"),
					resource.TestCheckResourceAttr("auth0_client.my_client", "addons.0.newrelic.0.account", "123456"),
				),
			},
			{
				Config: acctest.ParseTestName(testAccUpdateClientWithAddonsOffice365, t.Name()),
				Check: resource.ComposeTestCheckFunc(
					resource.TestCheckResourceAttr("auth0_client.my_client", "name", fmt.Sprintf("Acceptance Test - SSO Integration - %s", t.Name())),
					resource.TestCheckResourceAttr("auth0_client.my_client", "app_type", "sso_integration"),
					resource.TestCheckResourceAttr("auth0_client.my_client", "addons.#", "1"),
					resource.TestCheckResourceAttr("auth0_client.my_client", "addons.0.aws.#", "0"),
					resource.TestCheckResourceAttr("auth0_client.my_client", "addons.0.azure_blob.#", "0"),
					resource.TestCheckResourceAttr("auth0_client.my_client", "addons.0.azure_sb.#", "0"),
					resource.TestCheckResourceAttr("auth0_client.my_client", "addons.0.rms.#", "0"),
					resource.TestCheckResourceAttr("auth0_client.my_client", "addons.0.mscrm.#", "0"),
					resource.TestCheckResourceAttr("auth0_client.my_client", "addons.0.slack.#", "0"),
					resource.TestCheckResourceAttr("auth0_client.my_client", "addons.0.sentry.#", "0"),
					resource.TestCheckResourceAttr("auth0_client.my_client", "addons.0.echosign.#", "0"),
					resource.TestCheckResourceAttr("auth0_client.my_client", "addons.0.egnyte.#", "0"),
					resource.TestCheckResourceAttr("auth0_client.my_client", "addons.0.firebase.#", "0"),
					resource.TestCheckResourceAttr("auth0_client.my_client", "addons.0.newrelic.#", "0"),
					resource.TestCheckResourceAttr("auth0_client.my_client", "addons.0.salesforce.#", "0"),
					resource.TestCheckResourceAttr("auth0_client.my_client", "addons.0.salesforce_api.#", "0"),
					resource.TestCheckResourceAttr("auth0_client.my_client", "addons.0.salesforce_sandbox_api.#", "0"),
					resource.TestCheckResourceAttr("auth0_client.my_client", "addons.0.layer.#", "0"),
					resource.TestCheckResourceAttr("auth0_client.my_client", "addons.0.sap_api.#", "0"),
					resource.TestCheckResourceAttr("auth0_client.my_client", "addons.0.sharepoint.#", "0"),
					resource.TestCheckResourceAttr("auth0_client.my_client", "addons.0.springcm.#", "0"),
					resource.TestCheckResourceAttr("auth0_client.my_client", "addons.0.wams.#", "0"),
					resource.TestCheckResourceAttr("auth0_client.my_client", "addons.0.zendesk.#", "0"),
					resource.TestCheckResourceAttr("auth0_client.my_client", "addons.0.zoom.#", "0"),
					resource.TestCheckResourceAttr("auth0_client.my_client", "addons.0.sso_integration.#", "0"),
					resource.TestCheckResourceAttr("auth0_client.my_client", "addons.0.samlp.#", "0"),
					resource.TestCheckResourceAttr("auth0_client.my_client", "addons.0.box.#", "0"),
					resource.TestCheckResourceAttr("auth0_client.my_client", "addons.0.cloudbees.#", "0"),
					resource.TestCheckResourceAttr("auth0_client.my_client", "addons.0.concur.#", "0"),
					resource.TestCheckResourceAttr("auth0_client.my_client", "addons.0.dropbox.#", "0"),
					resource.TestCheckResourceAttr("auth0_client.my_client", "addons.0.wsfed.#", "0"),
					resource.TestCheckResourceAttr("auth0_client.my_client", "addons.0.office365.0.domain", "acmeorg"),
					resource.TestCheckResourceAttr("auth0_client.my_client", "addons.0.office365.0.connection", "Username-Password-Authentication"),
				),
			},
			{
				Config: acctest.ParseTestName(testAccUpdateClientWithAddonsSalesforce, t.Name()),
				Check: resource.ComposeTestCheckFunc(
					resource.TestCheckResourceAttr("auth0_client.my_client", "name", fmt.Sprintf("Acceptance Test - SSO Integration - %s", t.Name())),
					resource.TestCheckResourceAttr("auth0_client.my_client", "app_type", "sso_integration"),
					resource.TestCheckResourceAttr("auth0_client.my_client", "addons.#", "1"),
					resource.TestCheckResourceAttr("auth0_client.my_client", "addons.0.aws.#", "0"),
					resource.TestCheckResourceAttr("auth0_client.my_client", "addons.0.azure_blob.#", "0"),
					resource.TestCheckResourceAttr("auth0_client.my_client", "addons.0.azure_sb.#", "0"),
					resource.TestCheckResourceAttr("auth0_client.my_client", "addons.0.rms.#", "0"),
					resource.TestCheckResourceAttr("auth0_client.my_client", "addons.0.mscrm.#", "0"),
					resource.TestCheckResourceAttr("auth0_client.my_client", "addons.0.slack.#", "0"),
					resource.TestCheckResourceAttr("auth0_client.my_client", "addons.0.sentry.#", "0"),
					resource.TestCheckResourceAttr("auth0_client.my_client", "addons.0.echosign.#", "0"),
					resource.TestCheckResourceAttr("auth0_client.my_client", "addons.0.egnyte.#", "0"),
					resource.TestCheckResourceAttr("auth0_client.my_client", "addons.0.firebase.#", "0"),
					resource.TestCheckResourceAttr("auth0_client.my_client", "addons.0.newrelic.#", "0"),
					resource.TestCheckResourceAttr("auth0_client.my_client", "addons.0.office365.#", "0"),
					resource.TestCheckResourceAttr("auth0_client.my_client", "addons.0.layer.#", "0"),
					resource.TestCheckResourceAttr("auth0_client.my_client", "addons.0.sap_api.#", "0"),
					resource.TestCheckResourceAttr("auth0_client.my_client", "addons.0.sharepoint.#", "0"),
					resource.TestCheckResourceAttr("auth0_client.my_client", "addons.0.springcm.#", "0"),
					resource.TestCheckResourceAttr("auth0_client.my_client", "addons.0.wams.#", "0"),
					resource.TestCheckResourceAttr("auth0_client.my_client", "addons.0.zendesk.#", "0"),
					resource.TestCheckResourceAttr("auth0_client.my_client", "addons.0.zoom.#", "0"),
					resource.TestCheckResourceAttr("auth0_client.my_client", "addons.0.sso_integration.#", "0"),
					resource.TestCheckResourceAttr("auth0_client.my_client", "addons.0.samlp.#", "0"),
					resource.TestCheckResourceAttr("auth0_client.my_client", "addons.0.box.#", "0"),
					resource.TestCheckResourceAttr("auth0_client.my_client", "addons.0.cloudbees.#", "0"),
					resource.TestCheckResourceAttr("auth0_client.my_client", "addons.0.concur.#", "0"),
					resource.TestCheckResourceAttr("auth0_client.my_client", "addons.0.dropbox.#", "0"),
					resource.TestCheckResourceAttr("auth0_client.my_client", "addons.0.wsfed.#", "0"),
					resource.TestCheckResourceAttr("auth0_client.my_client", "addons.0.salesforce.0.entity_id", "https://acme-org.com"),
					resource.TestCheckResourceAttr("auth0_client.my_client", "addons.0.salesforce_api.0.client_id", "client-id"),
					resource.TestCheckResourceAttr("auth0_client.my_client", "addons.0.salesforce_api.0.principal", "principal"),
					resource.TestCheckResourceAttr("auth0_client.my_client", "addons.0.salesforce_api.0.community_name", "community-name"),
					resource.TestCheckResourceAttr("auth0_client.my_client", "addons.0.salesforce_api.0.community_url_section", "community-url-section"),
					resource.TestCheckResourceAttr("auth0_client.my_client", "addons.0.salesforce_sandbox_api.0.client_id", "client-id"),
					resource.TestCheckResourceAttr("auth0_client.my_client", "addons.0.salesforce_sandbox_api.0.principal", "principal"),
					resource.TestCheckResourceAttr("auth0_client.my_client", "addons.0.salesforce_sandbox_api.0.community_name", "community-name"),
					resource.TestCheckResourceAttr("auth0_client.my_client", "addons.0.salesforce_sandbox_api.0.community_url_section", "community-url-section"),
				),
			},
			{
				Config: acctest.ParseTestName(testAccUpdateClientWithAddonsLayer, t.Name()),
				Check: resource.ComposeTestCheckFunc(
					resource.TestCheckResourceAttr("auth0_client.my_client", "name", fmt.Sprintf("Acceptance Test - SSO Integration - %s", t.Name())),
					resource.TestCheckResourceAttr("auth0_client.my_client", "app_type", "sso_integration"),
					resource.TestCheckResourceAttr("auth0_client.my_client", "addons.#", "1"),
					resource.TestCheckResourceAttr("auth0_client.my_client", "addons.0.aws.#", "0"),
					resource.TestCheckResourceAttr("auth0_client.my_client", "addons.0.azure_blob.#", "0"),
					resource.TestCheckResourceAttr("auth0_client.my_client", "addons.0.azure_sb.#", "0"),
					resource.TestCheckResourceAttr("auth0_client.my_client", "addons.0.rms.#", "0"),
					resource.TestCheckResourceAttr("auth0_client.my_client", "addons.0.mscrm.#", "0"),
					resource.TestCheckResourceAttr("auth0_client.my_client", "addons.0.slack.#", "0"),
					resource.TestCheckResourceAttr("auth0_client.my_client", "addons.0.sentry.#", "0"),
					resource.TestCheckResourceAttr("auth0_client.my_client", "addons.0.echosign.#", "0"),
					resource.TestCheckResourceAttr("auth0_client.my_client", "addons.0.egnyte.#", "0"),
					resource.TestCheckResourceAttr("auth0_client.my_client", "addons.0.firebase.#", "0"),
					resource.TestCheckResourceAttr("auth0_client.my_client", "addons.0.newrelic.#", "0"),
					resource.TestCheckResourceAttr("auth0_client.my_client", "addons.0.office365.#", "0"),
					resource.TestCheckResourceAttr("auth0_client.my_client", "addons.0.salesforce.#", "0"),
					resource.TestCheckResourceAttr("auth0_client.my_client", "addons.0.salesforce_api.#", "0"),
					resource.TestCheckResourceAttr("auth0_client.my_client", "addons.0.salesforce_sandbox_api.#", "0"),
					resource.TestCheckResourceAttr("auth0_client.my_client", "addons.0.sap_api.#", "0"),
					resource.TestCheckResourceAttr("auth0_client.my_client", "addons.0.sharepoint.#", "0"),
					resource.TestCheckResourceAttr("auth0_client.my_client", "addons.0.springcm.#", "0"),
					resource.TestCheckResourceAttr("auth0_client.my_client", "addons.0.wams.#", "0"),
					resource.TestCheckResourceAttr("auth0_client.my_client", "addons.0.zendesk.#", "0"),
					resource.TestCheckResourceAttr("auth0_client.my_client", "addons.0.zoom.#", "0"),
					resource.TestCheckResourceAttr("auth0_client.my_client", "addons.0.sso_integration.#", "0"),
					resource.TestCheckResourceAttr("auth0_client.my_client", "addons.0.samlp.#", "0"),
					resource.TestCheckResourceAttr("auth0_client.my_client", "addons.0.box.#", "0"),
					resource.TestCheckResourceAttr("auth0_client.my_client", "addons.0.cloudbees.#", "0"),
					resource.TestCheckResourceAttr("auth0_client.my_client", "addons.0.concur.#", "0"),
					resource.TestCheckResourceAttr("auth0_client.my_client", "addons.0.dropbox.#", "0"),
					resource.TestCheckResourceAttr("auth0_client.my_client", "addons.0.wsfed.#", "0"),
					resource.TestCheckResourceAttr("auth0_client.my_client", "addons.0.layer.0.provider_id", "provider-id"),
					resource.TestCheckResourceAttr("auth0_client.my_client", "addons.0.layer.0.key_id", "key-id"),
					resource.TestCheckResourceAttr("auth0_client.my_client", "addons.0.layer.0.private_key", "private-key"),
					resource.TestCheckResourceAttr("auth0_client.my_client", "addons.0.layer.0.principal", "principal"),
					resource.TestCheckResourceAttr("auth0_client.my_client", "addons.0.layer.0.expiration", "10"),
				),
			},
			{
				Config: acctest.ParseTestName(testAccUpdateClientWithAddonsSAPAPI, t.Name()),
				Check: resource.ComposeTestCheckFunc(
					resource.TestCheckResourceAttr("auth0_client.my_client", "name", fmt.Sprintf("Acceptance Test - SSO Integration - %s", t.Name())),
					resource.TestCheckResourceAttr("auth0_client.my_client", "app_type", "sso_integration"),
					resource.TestCheckResourceAttr("auth0_client.my_client", "addons.#", "1"),
					resource.TestCheckResourceAttr("auth0_client.my_client", "addons.0.aws.#", "0"),
					resource.TestCheckResourceAttr("auth0_client.my_client", "addons.0.azure_blob.#", "0"),
					resource.TestCheckResourceAttr("auth0_client.my_client", "addons.0.azure_sb.#", "0"),
					resource.TestCheckResourceAttr("auth0_client.my_client", "addons.0.rms.#", "0"),
					resource.TestCheckResourceAttr("auth0_client.my_client", "addons.0.mscrm.#", "0"),
					resource.TestCheckResourceAttr("auth0_client.my_client", "addons.0.slack.#", "0"),
					resource.TestCheckResourceAttr("auth0_client.my_client", "addons.0.sentry.#", "0"),
					resource.TestCheckResourceAttr("auth0_client.my_client", "addons.0.echosign.#", "0"),
					resource.TestCheckResourceAttr("auth0_client.my_client", "addons.0.egnyte.#", "0"),
					resource.TestCheckResourceAttr("auth0_client.my_client", "addons.0.firebase.#", "0"),
					resource.TestCheckResourceAttr("auth0_client.my_client", "addons.0.newrelic.#", "0"),
					resource.TestCheckResourceAttr("auth0_client.my_client", "addons.0.office365.#", "0"),
					resource.TestCheckResourceAttr("auth0_client.my_client", "addons.0.salesforce.#", "0"),
					resource.TestCheckResourceAttr("auth0_client.my_client", "addons.0.salesforce_api.#", "0"),
					resource.TestCheckResourceAttr("auth0_client.my_client", "addons.0.salesforce_sandbox_api.#", "0"),
					resource.TestCheckResourceAttr("auth0_client.my_client", "addons.0.layer.#", "0"),
					resource.TestCheckResourceAttr("auth0_client.my_client", "addons.0.sharepoint.#", "0"),
					resource.TestCheckResourceAttr("auth0_client.my_client", "addons.0.springcm.#", "0"),
					resource.TestCheckResourceAttr("auth0_client.my_client", "addons.0.wams.#", "0"),
					resource.TestCheckResourceAttr("auth0_client.my_client", "addons.0.zendesk.#", "0"),
					resource.TestCheckResourceAttr("auth0_client.my_client", "addons.0.zoom.#", "0"),
					resource.TestCheckResourceAttr("auth0_client.my_client", "addons.0.sso_integration.#", "0"),
					resource.TestCheckResourceAttr("auth0_client.my_client", "addons.0.samlp.#", "0"),
					resource.TestCheckResourceAttr("auth0_client.my_client", "addons.0.box.#", "0"),
					resource.TestCheckResourceAttr("auth0_client.my_client", "addons.0.cloudbees.#", "0"),
					resource.TestCheckResourceAttr("auth0_client.my_client", "addons.0.concur.#", "0"),
					resource.TestCheckResourceAttr("auth0_client.my_client", "addons.0.dropbox.#", "0"),
					resource.TestCheckResourceAttr("auth0_client.my_client", "addons.0.wsfed.#", "0"),
					resource.TestCheckResourceAttr("auth0_client.my_client", "addons.0.sap_api.0.client_id", "client-id"),
					resource.TestCheckResourceAttr("auth0_client.my_client", "addons.0.sap_api.0.username_attribute", "email"),
					resource.TestCheckResourceAttr("auth0_client.my_client", "addons.0.sap_api.0.token_endpoint_url", "https://example.com"),
					resource.TestCheckResourceAttr("auth0_client.my_client", "addons.0.sap_api.0.scope", "use:api"),
					resource.TestCheckResourceAttr("auth0_client.my_client", "addons.0.sap_api.0.service_password", "123456"),
					resource.TestCheckResourceAttr("auth0_client.my_client", "addons.0.sap_api.0.name_identifier_format", "urn:oasis:names:tc:SAML:1.1:nameid-format:unspecified"),
				),
			},
			{
				Config: acctest.ParseTestName(testAccUpdateClientWithAddonsSharepoint, t.Name()),
				Check: resource.ComposeTestCheckFunc(
					resource.TestCheckResourceAttr("auth0_client.my_client", "name", fmt.Sprintf("Acceptance Test - SSO Integration - %s", t.Name())),
					resource.TestCheckResourceAttr("auth0_client.my_client", "app_type", "sso_integration"),
					resource.TestCheckResourceAttr("auth0_client.my_client", "addons.#", "1"),
					resource.TestCheckResourceAttr("auth0_client.my_client", "addons.0.aws.#", "0"),
					resource.TestCheckResourceAttr("auth0_client.my_client", "addons.0.azure_blob.#", "0"),
					resource.TestCheckResourceAttr("auth0_client.my_client", "addons.0.azure_sb.#", "0"),
					resource.TestCheckResourceAttr("auth0_client.my_client", "addons.0.rms.#", "0"),
					resource.TestCheckResourceAttr("auth0_client.my_client", "addons.0.mscrm.#", "0"),
					resource.TestCheckResourceAttr("auth0_client.my_client", "addons.0.slack.#", "0"),
					resource.TestCheckResourceAttr("auth0_client.my_client", "addons.0.sentry.#", "0"),
					resource.TestCheckResourceAttr("auth0_client.my_client", "addons.0.echosign.#", "0"),
					resource.TestCheckResourceAttr("auth0_client.my_client", "addons.0.egnyte.#", "0"),
					resource.TestCheckResourceAttr("auth0_client.my_client", "addons.0.firebase.#", "0"),
					resource.TestCheckResourceAttr("auth0_client.my_client", "addons.0.newrelic.#", "0"),
					resource.TestCheckResourceAttr("auth0_client.my_client", "addons.0.office365.#", "0"),
					resource.TestCheckResourceAttr("auth0_client.my_client", "addons.0.salesforce.#", "0"),
					resource.TestCheckResourceAttr("auth0_client.my_client", "addons.0.salesforce_api.#", "0"),
					resource.TestCheckResourceAttr("auth0_client.my_client", "addons.0.salesforce_sandbox_api.#", "0"),
					resource.TestCheckResourceAttr("auth0_client.my_client", "addons.0.layer.#", "0"),
					resource.TestCheckResourceAttr("auth0_client.my_client", "addons.0.sap_api.#", "0"),
					resource.TestCheckResourceAttr("auth0_client.my_client", "addons.0.springcm.#", "0"),
					resource.TestCheckResourceAttr("auth0_client.my_client", "addons.0.wams.#", "0"),
					resource.TestCheckResourceAttr("auth0_client.my_client", "addons.0.zendesk.#", "0"),
					resource.TestCheckResourceAttr("auth0_client.my_client", "addons.0.zoom.#", "0"),
					resource.TestCheckResourceAttr("auth0_client.my_client", "addons.0.sso_integration.#", "0"),
					resource.TestCheckResourceAttr("auth0_client.my_client", "addons.0.samlp.#", "0"),
					resource.TestCheckResourceAttr("auth0_client.my_client", "addons.0.box.#", "0"),
					resource.TestCheckResourceAttr("auth0_client.my_client", "addons.0.cloudbees.#", "0"),
					resource.TestCheckResourceAttr("auth0_client.my_client", "addons.0.concur.#", "0"),
					resource.TestCheckResourceAttr("auth0_client.my_client", "addons.0.dropbox.#", "0"),
					resource.TestCheckResourceAttr("auth0_client.my_client", "addons.0.wsfed.#", "0"),
					resource.TestCheckResourceAttr("auth0_client.my_client", "addons.0.sharepoint.0.url", "https://example.com:123"),
					resource.TestCheckResourceAttr("auth0_client.my_client", "addons.0.sharepoint.0.external_url.0", "https://example.com/v2"),
				),
			},
			{
				Config: acctest.ParseTestName(testAccUpdateClientWithAddonsSpringCM, t.Name()),
				Check: resource.ComposeTestCheckFunc(
					resource.TestCheckResourceAttr("auth0_client.my_client", "name", fmt.Sprintf("Acceptance Test - SSO Integration - %s", t.Name())),
					resource.TestCheckResourceAttr("auth0_client.my_client", "app_type", "sso_integration"),
					resource.TestCheckResourceAttr("auth0_client.my_client", "addons.#", "1"),
					resource.TestCheckResourceAttr("auth0_client.my_client", "addons.0.aws.#", "0"),
					resource.TestCheckResourceAttr("auth0_client.my_client", "addons.0.azure_blob.#", "0"),
					resource.TestCheckResourceAttr("auth0_client.my_client", "addons.0.azure_sb.#", "0"),
					resource.TestCheckResourceAttr("auth0_client.my_client", "addons.0.rms.#", "0"),
					resource.TestCheckResourceAttr("auth0_client.my_client", "addons.0.mscrm.#", "0"),
					resource.TestCheckResourceAttr("auth0_client.my_client", "addons.0.slack.#", "0"),
					resource.TestCheckResourceAttr("auth0_client.my_client", "addons.0.sentry.#", "0"),
					resource.TestCheckResourceAttr("auth0_client.my_client", "addons.0.echosign.#", "0"),
					resource.TestCheckResourceAttr("auth0_client.my_client", "addons.0.egnyte.#", "0"),
					resource.TestCheckResourceAttr("auth0_client.my_client", "addons.0.firebase.#", "0"),
					resource.TestCheckResourceAttr("auth0_client.my_client", "addons.0.newrelic.#", "0"),
					resource.TestCheckResourceAttr("auth0_client.my_client", "addons.0.office365.#", "0"),
					resource.TestCheckResourceAttr("auth0_client.my_client", "addons.0.salesforce.#", "0"),
					resource.TestCheckResourceAttr("auth0_client.my_client", "addons.0.salesforce_api.#", "0"),
					resource.TestCheckResourceAttr("auth0_client.my_client", "addons.0.salesforce_sandbox_api.#", "0"),
					resource.TestCheckResourceAttr("auth0_client.my_client", "addons.0.layer.#", "0"),
					resource.TestCheckResourceAttr("auth0_client.my_client", "addons.0.sap_api.#", "0"),
					resource.TestCheckResourceAttr("auth0_client.my_client", "addons.0.sharepoint.#", "0"),
					resource.TestCheckResourceAttr("auth0_client.my_client", "addons.0.wams.#", "0"),
					resource.TestCheckResourceAttr("auth0_client.my_client", "addons.0.zendesk.#", "0"),
					resource.TestCheckResourceAttr("auth0_client.my_client", "addons.0.zoom.#", "0"),
					resource.TestCheckResourceAttr("auth0_client.my_client", "addons.0.sso_integration.#", "0"),
					resource.TestCheckResourceAttr("auth0_client.my_client", "addons.0.samlp.#", "0"),
					resource.TestCheckResourceAttr("auth0_client.my_client", "addons.0.box.#", "0"),
					resource.TestCheckResourceAttr("auth0_client.my_client", "addons.0.cloudbees.#", "0"),
					resource.TestCheckResourceAttr("auth0_client.my_client", "addons.0.concur.#", "0"),
					resource.TestCheckResourceAttr("auth0_client.my_client", "addons.0.dropbox.#", "0"),
					resource.TestCheckResourceAttr("auth0_client.my_client", "addons.0.wsfed.#", "0"),
					resource.TestCheckResourceAttr("auth0_client.my_client", "addons.0.springcm.0.acs_url", "https://example.com"),
				),
			},
			{
				Config: acctest.ParseTestName(testAccUpdateClientWithAddonsWAMS, t.Name()),
				Check: resource.ComposeTestCheckFunc(
					resource.TestCheckResourceAttr("auth0_client.my_client", "name", fmt.Sprintf("Acceptance Test - SSO Integration - %s", t.Name())),
					resource.TestCheckResourceAttr("auth0_client.my_client", "app_type", "sso_integration"),
					resource.TestCheckResourceAttr("auth0_client.my_client", "addons.#", "1"),
					resource.TestCheckResourceAttr("auth0_client.my_client", "addons.0.aws.#", "0"),
					resource.TestCheckResourceAttr("auth0_client.my_client", "addons.0.azure_blob.#", "0"),
					resource.TestCheckResourceAttr("auth0_client.my_client", "addons.0.azure_sb.#", "0"),
					resource.TestCheckResourceAttr("auth0_client.my_client", "addons.0.rms.#", "0"),
					resource.TestCheckResourceAttr("auth0_client.my_client", "addons.0.mscrm.#", "0"),
					resource.TestCheckResourceAttr("auth0_client.my_client", "addons.0.slack.#", "0"),
					resource.TestCheckResourceAttr("auth0_client.my_client", "addons.0.sentry.#", "0"),
					resource.TestCheckResourceAttr("auth0_client.my_client", "addons.0.echosign.#", "0"),
					resource.TestCheckResourceAttr("auth0_client.my_client", "addons.0.egnyte.#", "0"),
					resource.TestCheckResourceAttr("auth0_client.my_client", "addons.0.firebase.#", "0"),
					resource.TestCheckResourceAttr("auth0_client.my_client", "addons.0.newrelic.#", "0"),
					resource.TestCheckResourceAttr("auth0_client.my_client", "addons.0.office365.#", "0"),
					resource.TestCheckResourceAttr("auth0_client.my_client", "addons.0.salesforce.#", "0"),
					resource.TestCheckResourceAttr("auth0_client.my_client", "addons.0.salesforce_api.#", "0"),
					resource.TestCheckResourceAttr("auth0_client.my_client", "addons.0.salesforce_sandbox_api.#", "0"),
					resource.TestCheckResourceAttr("auth0_client.my_client", "addons.0.layer.#", "0"),
					resource.TestCheckResourceAttr("auth0_client.my_client", "addons.0.sap_api.#", "0"),
					resource.TestCheckResourceAttr("auth0_client.my_client", "addons.0.sharepoint.#", "0"),
					resource.TestCheckResourceAttr("auth0_client.my_client", "addons.0.springcm.#", "0"),
					resource.TestCheckResourceAttr("auth0_client.my_client", "addons.0.zendesk.#", "0"),
					resource.TestCheckResourceAttr("auth0_client.my_client", "addons.0.zoom.#", "0"),
					resource.TestCheckResourceAttr("auth0_client.my_client", "addons.0.sso_integration.#", "0"),
					resource.TestCheckResourceAttr("auth0_client.my_client", "addons.0.samlp.#", "0"),
					resource.TestCheckResourceAttr("auth0_client.my_client", "addons.0.box.#", "0"),
					resource.TestCheckResourceAttr("auth0_client.my_client", "addons.0.cloudbees.#", "0"),
					resource.TestCheckResourceAttr("auth0_client.my_client", "addons.0.concur.#", "0"),
					resource.TestCheckResourceAttr("auth0_client.my_client", "addons.0.dropbox.#", "0"),
					resource.TestCheckResourceAttr("auth0_client.my_client", "addons.0.wsfed.#", "0"),
					resource.TestCheckResourceAttr("auth0_client.my_client", "addons.0.wams.0.master_key", "master-key"),
				),
			},
			{
				Config: acctest.ParseTestName(testAccUpdateClientWithAddonsZendesk, t.Name()),
				Check: resource.ComposeTestCheckFunc(
					resource.TestCheckResourceAttr("auth0_client.my_client", "name", fmt.Sprintf("Acceptance Test - SSO Integration - %s", t.Name())),
					resource.TestCheckResourceAttr("auth0_client.my_client", "app_type", "sso_integration"),
					resource.TestCheckResourceAttr("auth0_client.my_client", "addons.#", "1"),
					resource.TestCheckResourceAttr("auth0_client.my_client", "addons.0.aws.#", "0"),
					resource.TestCheckResourceAttr("auth0_client.my_client", "addons.0.azure_blob.#", "0"),
					resource.TestCheckResourceAttr("auth0_client.my_client", "addons.0.azure_sb.#", "0"),
					resource.TestCheckResourceAttr("auth0_client.my_client", "addons.0.rms.#", "0"),
					resource.TestCheckResourceAttr("auth0_client.my_client", "addons.0.mscrm.#", "0"),
					resource.TestCheckResourceAttr("auth0_client.my_client", "addons.0.slack.#", "0"),
					resource.TestCheckResourceAttr("auth0_client.my_client", "addons.0.sentry.#", "0"),
					resource.TestCheckResourceAttr("auth0_client.my_client", "addons.0.echosign.#", "0"),
					resource.TestCheckResourceAttr("auth0_client.my_client", "addons.0.egnyte.#", "0"),
					resource.TestCheckResourceAttr("auth0_client.my_client", "addons.0.firebase.#", "0"),
					resource.TestCheckResourceAttr("auth0_client.my_client", "addons.0.newrelic.#", "0"),
					resource.TestCheckResourceAttr("auth0_client.my_client", "addons.0.office365.#", "0"),
					resource.TestCheckResourceAttr("auth0_client.my_client", "addons.0.salesforce.#", "0"),
					resource.TestCheckResourceAttr("auth0_client.my_client", "addons.0.salesforce_api.#", "0"),
					resource.TestCheckResourceAttr("auth0_client.my_client", "addons.0.salesforce_sandbox_api.#", "0"),
					resource.TestCheckResourceAttr("auth0_client.my_client", "addons.0.layer.#", "0"),
					resource.TestCheckResourceAttr("auth0_client.my_client", "addons.0.sap_api.#", "0"),
					resource.TestCheckResourceAttr("auth0_client.my_client", "addons.0.sharepoint.#", "0"),
					resource.TestCheckResourceAttr("auth0_client.my_client", "addons.0.springcm.#", "0"),
					resource.TestCheckResourceAttr("auth0_client.my_client", "addons.0.wams.#", "0"),
					resource.TestCheckResourceAttr("auth0_client.my_client", "addons.0.zoom.#", "0"),
					resource.TestCheckResourceAttr("auth0_client.my_client", "addons.0.sso_integration.#", "0"),
					resource.TestCheckResourceAttr("auth0_client.my_client", "addons.0.samlp.#", "0"),
					resource.TestCheckResourceAttr("auth0_client.my_client", "addons.0.box.#", "0"),
					resource.TestCheckResourceAttr("auth0_client.my_client", "addons.0.cloudbees.#", "0"),
					resource.TestCheckResourceAttr("auth0_client.my_client", "addons.0.concur.#", "0"),
					resource.TestCheckResourceAttr("auth0_client.my_client", "addons.0.dropbox.#", "0"),
					resource.TestCheckResourceAttr("auth0_client.my_client", "addons.0.wsfed.#", "0"),
					resource.TestCheckResourceAttr("auth0_client.my_client", "addons.0.zendesk.0.account_name", "acmeorg"),
				),
			},
			{
				Config: acctest.ParseTestName(testAccUpdateClientWithAddonsZoom, t.Name()),
				Check: resource.ComposeTestCheckFunc(
					resource.TestCheckResourceAttr("auth0_client.my_client", "name", fmt.Sprintf("Acceptance Test - SSO Integration - %s", t.Name())),
					resource.TestCheckResourceAttr("auth0_client.my_client", "app_type", "sso_integration"),
					resource.TestCheckResourceAttr("auth0_client.my_client", "addons.#", "1"),
					resource.TestCheckResourceAttr("auth0_client.my_client", "addons.0.aws.#", "0"),
					resource.TestCheckResourceAttr("auth0_client.my_client", "addons.0.azure_blob.#", "0"),
					resource.TestCheckResourceAttr("auth0_client.my_client", "addons.0.azure_sb.#", "0"),
					resource.TestCheckResourceAttr("auth0_client.my_client", "addons.0.rms.#", "0"),
					resource.TestCheckResourceAttr("auth0_client.my_client", "addons.0.mscrm.#", "0"),
					resource.TestCheckResourceAttr("auth0_client.my_client", "addons.0.slack.#", "0"),
					resource.TestCheckResourceAttr("auth0_client.my_client", "addons.0.sentry.#", "0"),
					resource.TestCheckResourceAttr("auth0_client.my_client", "addons.0.echosign.#", "0"),
					resource.TestCheckResourceAttr("auth0_client.my_client", "addons.0.egnyte.#", "0"),
					resource.TestCheckResourceAttr("auth0_client.my_client", "addons.0.firebase.#", "0"),
					resource.TestCheckResourceAttr("auth0_client.my_client", "addons.0.newrelic.#", "0"),
					resource.TestCheckResourceAttr("auth0_client.my_client", "addons.0.office365.#", "0"),
					resource.TestCheckResourceAttr("auth0_client.my_client", "addons.0.salesforce.#", "0"),
					resource.TestCheckResourceAttr("auth0_client.my_client", "addons.0.salesforce_api.#", "0"),
					resource.TestCheckResourceAttr("auth0_client.my_client", "addons.0.salesforce_sandbox_api.#", "0"),
					resource.TestCheckResourceAttr("auth0_client.my_client", "addons.0.layer.#", "0"),
					resource.TestCheckResourceAttr("auth0_client.my_client", "addons.0.sap_api.#", "0"),
					resource.TestCheckResourceAttr("auth0_client.my_client", "addons.0.sharepoint.#", "0"),
					resource.TestCheckResourceAttr("auth0_client.my_client", "addons.0.springcm.#", "0"),
					resource.TestCheckResourceAttr("auth0_client.my_client", "addons.0.wams.#", "0"),
					resource.TestCheckResourceAttr("auth0_client.my_client", "addons.0.zendesk.#", "0"),
					resource.TestCheckResourceAttr("auth0_client.my_client", "addons.0.sso_integration.#", "0"),
					resource.TestCheckResourceAttr("auth0_client.my_client", "addons.0.samlp.#", "0"),
					resource.TestCheckResourceAttr("auth0_client.my_client", "addons.0.box.#", "0"),
					resource.TestCheckResourceAttr("auth0_client.my_client", "addons.0.cloudbees.#", "0"),
					resource.TestCheckResourceAttr("auth0_client.my_client", "addons.0.concur.#", "0"),
					resource.TestCheckResourceAttr("auth0_client.my_client", "addons.0.dropbox.#", "0"),
					resource.TestCheckResourceAttr("auth0_client.my_client", "addons.0.wsfed.#", "0"),
					resource.TestCheckResourceAttr("auth0_client.my_client", "addons.0.zoom.0.account", "acmeorg"),
				),
			},
			{
				Config: acctest.ParseTestName(testAccUpdateClientWithAddonsSSOIntegration, t.Name()),
				Check: resource.ComposeTestCheckFunc(
					resource.TestCheckResourceAttr("auth0_client.my_client", "name", fmt.Sprintf("Acceptance Test - SSO Integration - %s", t.Name())),
					resource.TestCheckResourceAttr("auth0_client.my_client", "app_type", "sso_integration"),
					resource.TestCheckResourceAttr("auth0_client.my_client", "addons.#", "1"),
					resource.TestCheckResourceAttr("auth0_client.my_client", "addons.0.aws.#", "0"),
					resource.TestCheckResourceAttr("auth0_client.my_client", "addons.0.azure_blob.#", "0"),
					resource.TestCheckResourceAttr("auth0_client.my_client", "addons.0.azure_sb.#", "0"),
					resource.TestCheckResourceAttr("auth0_client.my_client", "addons.0.rms.#", "0"),
					resource.TestCheckResourceAttr("auth0_client.my_client", "addons.0.mscrm.#", "0"),
					resource.TestCheckResourceAttr("auth0_client.my_client", "addons.0.slack.#", "0"),
					resource.TestCheckResourceAttr("auth0_client.my_client", "addons.0.sentry.#", "0"),
					resource.TestCheckResourceAttr("auth0_client.my_client", "addons.0.echosign.#", "0"),
					resource.TestCheckResourceAttr("auth0_client.my_client", "addons.0.egnyte.#", "0"),
					resource.TestCheckResourceAttr("auth0_client.my_client", "addons.0.firebase.#", "0"),
					resource.TestCheckResourceAttr("auth0_client.my_client", "addons.0.newrelic.#", "0"),
					resource.TestCheckResourceAttr("auth0_client.my_client", "addons.0.office365.#", "0"),
					resource.TestCheckResourceAttr("auth0_client.my_client", "addons.0.salesforce.#", "0"),
					resource.TestCheckResourceAttr("auth0_client.my_client", "addons.0.salesforce_api.#", "0"),
					resource.TestCheckResourceAttr("auth0_client.my_client", "addons.0.salesforce_sandbox_api.#", "0"),
					resource.TestCheckResourceAttr("auth0_client.my_client", "addons.0.layer.#", "0"),
					resource.TestCheckResourceAttr("auth0_client.my_client", "addons.0.sap_api.#", "0"),
					resource.TestCheckResourceAttr("auth0_client.my_client", "addons.0.sharepoint.#", "0"),
					resource.TestCheckResourceAttr("auth0_client.my_client", "addons.0.springcm.#", "0"),
					resource.TestCheckResourceAttr("auth0_client.my_client", "addons.0.wams.#", "0"),
					resource.TestCheckResourceAttr("auth0_client.my_client", "addons.0.zendesk.#", "0"),
					resource.TestCheckResourceAttr("auth0_client.my_client", "addons.0.zoom.#", "0"),
					resource.TestCheckResourceAttr("auth0_client.my_client", "addons.0.samlp.#", "0"),
					resource.TestCheckResourceAttr("auth0_client.my_client", "addons.0.box.#", "0"),
					resource.TestCheckResourceAttr("auth0_client.my_client", "addons.0.cloudbees.#", "0"),
					resource.TestCheckResourceAttr("auth0_client.my_client", "addons.0.concur.#", "0"),
					resource.TestCheckResourceAttr("auth0_client.my_client", "addons.0.dropbox.#", "0"),
					resource.TestCheckResourceAttr("auth0_client.my_client", "addons.0.wsfed.#", "0"),
					resource.TestCheckResourceAttr("auth0_client.my_client", "addons.0.sso_integration.0.name", "my-sso"),
					resource.TestCheckResourceAttr("auth0_client.my_client", "addons.0.sso_integration.0.version", "0.1.0"),
				),
			},
			{
				Config: acctest.ParseTestName(testAccUpdateClientWithSAMLPUpdated, t.Name()),
				Check: resource.ComposeTestCheckFunc(
					resource.TestCheckResourceAttr("auth0_client.my_client", "name", fmt.Sprintf("Acceptance Test - SSO Integration - %s", t.Name())),
					resource.TestCheckResourceAttr("auth0_client.my_client", "app_type", "sso_integration"),
					resource.TestCheckResourceAttr("auth0_client.my_client", "addons.#", "1"),
					resource.TestCheckResourceAttr("auth0_client.my_client", "addons.0.aws.#", "0"),
					resource.TestCheckResourceAttr("auth0_client.my_client", "addons.0.azure_blob.#", "0"),
					resource.TestCheckResourceAttr("auth0_client.my_client", "addons.0.azure_sb.#", "0"),
					resource.TestCheckResourceAttr("auth0_client.my_client", "addons.0.rms.#", "0"),
					resource.TestCheckResourceAttr("auth0_client.my_client", "addons.0.mscrm.#", "0"),
					resource.TestCheckResourceAttr("auth0_client.my_client", "addons.0.slack.#", "0"),
					resource.TestCheckResourceAttr("auth0_client.my_client", "addons.0.sentry.#", "0"),
					resource.TestCheckResourceAttr("auth0_client.my_client", "addons.0.echosign.#", "0"),
					resource.TestCheckResourceAttr("auth0_client.my_client", "addons.0.egnyte.#", "0"),
					resource.TestCheckResourceAttr("auth0_client.my_client", "addons.0.firebase.#", "0"),
					resource.TestCheckResourceAttr("auth0_client.my_client", "addons.0.newrelic.#", "0"),
					resource.TestCheckResourceAttr("auth0_client.my_client", "addons.0.office365.#", "0"),
					resource.TestCheckResourceAttr("auth0_client.my_client", "addons.0.salesforce.#", "0"),
					resource.TestCheckResourceAttr("auth0_client.my_client", "addons.0.salesforce_api.#", "0"),
					resource.TestCheckResourceAttr("auth0_client.my_client", "addons.0.salesforce_sandbox_api.#", "0"),
					resource.TestCheckResourceAttr("auth0_client.my_client", "addons.0.layer.#", "0"),
					resource.TestCheckResourceAttr("auth0_client.my_client", "addons.0.sap_api.#", "0"),
					resource.TestCheckResourceAttr("auth0_client.my_client", "addons.0.sharepoint.#", "0"),
					resource.TestCheckResourceAttr("auth0_client.my_client", "addons.0.springcm.#", "0"),
					resource.TestCheckResourceAttr("auth0_client.my_client", "addons.0.wams.#", "0"),
					resource.TestCheckResourceAttr("auth0_client.my_client", "addons.0.zendesk.#", "0"),
					resource.TestCheckResourceAttr("auth0_client.my_client", "addons.0.zoom.#", "0"),
					resource.TestCheckResourceAttr("auth0_client.my_client", "addons.0.sso_integration.#", "0"),
					resource.TestCheckResourceAttr("auth0_client.my_client", "addons.0.box.#", "0"),
					resource.TestCheckResourceAttr("auth0_client.my_client", "addons.0.cloudbees.#", "0"),
					resource.TestCheckResourceAttr("auth0_client.my_client", "addons.0.concur.#", "0"),
					resource.TestCheckResourceAttr("auth0_client.my_client", "addons.0.dropbox.#", "0"),
					resource.TestCheckResourceAttr("auth0_client.my_client", "addons.0.wsfed.#", "0"),
					resource.TestCheckResourceAttr("auth0_client.my_client", "addons.0.samlp.0.issuer", "https://tableau-server-test.domain.eu.com/api/v1"),
					resource.TestCheckResourceAttr("auth0_client.my_client", "addons.0.samlp.0.audience", "https://tableau-server-test.domain.eu.com/audience-different"),
					resource.TestCheckResourceAttr("auth0_client.my_client", "addons.0.samlp.0.destination", "https://tableau-server-test.domain.eu.com/destination"),
					resource.TestCheckResourceAttr("auth0_client.my_client", "addons.0.samlp.0.digest_algorithm", "sha256"),
					resource.TestCheckResourceAttr("auth0_client.my_client", "addons.0.samlp.0.lifetime_in_seconds", "3600"),
					resource.TestCheckResourceAttr("auth0_client.my_client", "addons.0.samlp.0.name_identifier_format", "urn:oasis:names:tc:SAML:2.0:attrname-format:basic"),
					resource.TestCheckResourceAttr("auth0_client.my_client", "addons.0.samlp.0.name_identifier_probes.#", "1"),
					resource.TestCheckResourceAttr("auth0_client.my_client", "addons.0.samlp.0.name_identifier_probes.0", "http://schemas.xmlsoap.org/ws/2005/05/identity/claims/emailaddress"),
					resource.TestCheckResourceAttr("auth0_client.my_client", "addons.0.samlp.0.create_upn_claim", "false"),
					resource.TestCheckResourceAttr("auth0_client.my_client", "addons.0.samlp.0.passthrough_claims_with_no_mapping", "false"),
					resource.TestCheckResourceAttr("auth0_client.my_client", "addons.0.samlp.0.map_unknown_claims_as_is", "false"),
					resource.TestCheckResourceAttr("auth0_client.my_client", "addons.0.samlp.0.map_identities", "false"),
					resource.TestCheckResourceAttr("auth0_client.my_client", "addons.0.samlp.0.typed_attributes", "false"),
					resource.TestCheckResourceAttr("auth0_client.my_client", "addons.0.samlp.0.sign_response", "false"),
					resource.TestCheckResourceAttr("auth0_client.my_client", "addons.0.samlp.0.include_attribute_name_format", "false"),
					resource.TestCheckResourceAttr("auth0_client.my_client", "addons.0.samlp.0.recipient", "https://tableau-server-test.domain.eu.com/recipient-different"),
					resource.TestCheckResourceAttr("auth0_client.my_client", "addons.0.samlp.0.signing_cert", "-----BEGIN PUBLIC KEY-----\nMIGf...bpP/t3\n+JGNGIRMj1hF1rnb6QIDAQAB\n-----END PUBLIC KEY-----\n"),
					resource.TestCheckResourceAttr("auth0_client.my_client", "addons.0.samlp.0.signature_algorithm", "rsa-sha256"),
					resource.TestCheckResourceAttr("auth0_client.my_client", "addons.0.samlp.0.authn_context_class_ref", "context"),
					resource.TestCheckResourceAttr("auth0_client.my_client", "addons.0.samlp.0.binding", "binding"),
					resource.TestCheckResourceAttr("auth0_client.my_client", "addons.0.samlp.0.mappings.%", "2"),
					resource.TestCheckResourceAttr("auth0_client.my_client", "addons.0.samlp.0.mappings.email", "http://schemas.xmlsoap.org/ws/2005/05/identity/claims/emailaddress"),
					resource.TestCheckResourceAttr("auth0_client.my_client", "addons.0.samlp.0.mappings.name", "http://schemas.xmlsoap.org/ws/2005/05/identity/claims/name"),
					resource.TestCheckResourceAttr("auth0_client.my_client", "addons.0.samlp.0.logout.0.callback", "https://example.com/callback"),
					resource.TestCheckResourceAttr("auth0_client.my_client", "addons.0.samlp.0.logout.0.slo_enabled", "true"),
				),
			},
			{
				Config: acctest.ParseTestName(testAccUpdateClientWithSAMLPEmpty, t.Name()),
				Check: resource.ComposeTestCheckFunc(
					resource.TestCheckResourceAttr("auth0_client.my_client", "name", fmt.Sprintf("Acceptance Test - SSO Integration - %s", t.Name())),
					resource.TestCheckResourceAttr("auth0_client.my_client", "app_type", "sso_integration"),
					resource.TestCheckResourceAttr("auth0_client.my_client", "addons.#", "1"),
					resource.TestCheckResourceAttr("auth0_client.my_client", "addons.0.aws.#", "0"),
					resource.TestCheckResourceAttr("auth0_client.my_client", "addons.0.azure_blob.#", "0"),
					resource.TestCheckResourceAttr("auth0_client.my_client", "addons.0.azure_sb.#", "0"),
					resource.TestCheckResourceAttr("auth0_client.my_client", "addons.0.rms.#", "0"),
					resource.TestCheckResourceAttr("auth0_client.my_client", "addons.0.mscrm.#", "0"),
					resource.TestCheckResourceAttr("auth0_client.my_client", "addons.0.slack.#", "0"),
					resource.TestCheckResourceAttr("auth0_client.my_client", "addons.0.sentry.#", "0"),
					resource.TestCheckResourceAttr("auth0_client.my_client", "addons.0.echosign.#", "0"),
					resource.TestCheckResourceAttr("auth0_client.my_client", "addons.0.egnyte.#", "0"),
					resource.TestCheckResourceAttr("auth0_client.my_client", "addons.0.firebase.#", "0"),
					resource.TestCheckResourceAttr("auth0_client.my_client", "addons.0.newrelic.#", "0"),
					resource.TestCheckResourceAttr("auth0_client.my_client", "addons.0.office365.#", "0"),
					resource.TestCheckResourceAttr("auth0_client.my_client", "addons.0.salesforce.#", "0"),
					resource.TestCheckResourceAttr("auth0_client.my_client", "addons.0.salesforce_api.#", "0"),
					resource.TestCheckResourceAttr("auth0_client.my_client", "addons.0.salesforce_sandbox_api.#", "0"),
					resource.TestCheckResourceAttr("auth0_client.my_client", "addons.0.layer.#", "0"),
					resource.TestCheckResourceAttr("auth0_client.my_client", "addons.0.sap_api.#", "0"),
					resource.TestCheckResourceAttr("auth0_client.my_client", "addons.0.sharepoint.#", "0"),
					resource.TestCheckResourceAttr("auth0_client.my_client", "addons.0.springcm.#", "0"),
					resource.TestCheckResourceAttr("auth0_client.my_client", "addons.0.wams.#", "0"),
					resource.TestCheckResourceAttr("auth0_client.my_client", "addons.0.zendesk.#", "0"),
					resource.TestCheckResourceAttr("auth0_client.my_client", "addons.0.zoom.#", "0"),
					resource.TestCheckResourceAttr("auth0_client.my_client", "addons.0.sso_integration.#", "0"),
					resource.TestCheckResourceAttr("auth0_client.my_client", "addons.0.box.#", "0"),
					resource.TestCheckResourceAttr("auth0_client.my_client", "addons.0.cloudbees.#", "0"),
					resource.TestCheckResourceAttr("auth0_client.my_client", "addons.0.concur.#", "0"),
					resource.TestCheckResourceAttr("auth0_client.my_client", "addons.0.dropbox.#", "0"),
					resource.TestCheckResourceAttr("auth0_client.my_client", "addons.0.wsfed.#", "0"),
					resource.TestCheckResourceAttr("auth0_client.my_client", "addons.0.samlp.0.digest_algorithm", "sha1"),
					resource.TestCheckResourceAttr("auth0_client.my_client", "addons.0.samlp.0.name_identifier_format", "urn:oasis:names:tc:SAML:1.1:nameid-format:unspecified"),
					resource.TestCheckResourceAttr("auth0_client.my_client", "addons.0.samlp.0.create_upn_claim", "true"),
					resource.TestCheckResourceAttr("auth0_client.my_client", "addons.0.samlp.0.passthrough_claims_with_no_mapping", "true"),
					resource.TestCheckResourceAttr("auth0_client.my_client", "addons.0.samlp.0.map_unknown_claims_as_is", "false"),
					resource.TestCheckResourceAttr("auth0_client.my_client", "addons.0.samlp.0.map_identities", "true"),
					resource.TestCheckResourceAttr("auth0_client.my_client", "addons.0.samlp.0.typed_attributes", "true"),
					resource.TestCheckResourceAttr("auth0_client.my_client", "addons.0.samlp.0.sign_response", "false"),
					resource.TestCheckResourceAttr("auth0_client.my_client", "addons.0.samlp.0.include_attribute_name_format", "true"),
					resource.TestCheckResourceAttr("auth0_client.my_client", "addons.0.samlp.0.signature_algorithm", "rsa-sha1"),
				),
			},
			{
				Config: acctest.ParseTestName(testAccUpdateClientWithAddonsRemoved, t.Name()),
				Check: resource.ComposeTestCheckFunc(
					resource.TestCheckResourceAttr("auth0_client.my_client", "name", fmt.Sprintf("Acceptance Test - SSO Integration - %s", t.Name())),
					resource.TestCheckResourceAttr("auth0_client.my_client", "app_type", "sso_integration"),
					resource.TestCheckResourceAttr("auth0_client.my_client", "addons.#", "1"),
					resource.TestCheckResourceAttr("auth0_client.my_client", "addons.0.aws.#", "0"),
					resource.TestCheckResourceAttr("auth0_client.my_client", "addons.0.azure_blob.#", "0"),
					resource.TestCheckResourceAttr("auth0_client.my_client", "addons.0.azure_sb.#", "0"),
					resource.TestCheckResourceAttr("auth0_client.my_client", "addons.0.rms.#", "0"),
					resource.TestCheckResourceAttr("auth0_client.my_client", "addons.0.mscrm.#", "0"),
					resource.TestCheckResourceAttr("auth0_client.my_client", "addons.0.slack.#", "0"),
					resource.TestCheckResourceAttr("auth0_client.my_client", "addons.0.sentry.#", "0"),
					resource.TestCheckResourceAttr("auth0_client.my_client", "addons.0.echosign.#", "0"),
					resource.TestCheckResourceAttr("auth0_client.my_client", "addons.0.egnyte.#", "0"),
					resource.TestCheckResourceAttr("auth0_client.my_client", "addons.0.firebase.#", "0"),
					resource.TestCheckResourceAttr("auth0_client.my_client", "addons.0.newrelic.#", "0"),
					resource.TestCheckResourceAttr("auth0_client.my_client", "addons.0.office365.#", "0"),
					resource.TestCheckResourceAttr("auth0_client.my_client", "addons.0.salesforce.#", "0"),
					resource.TestCheckResourceAttr("auth0_client.my_client", "addons.0.salesforce_api.#", "0"),
					resource.TestCheckResourceAttr("auth0_client.my_client", "addons.0.salesforce_sandbox_api.#", "0"),
					resource.TestCheckResourceAttr("auth0_client.my_client", "addons.0.layer.#", "0"),
					resource.TestCheckResourceAttr("auth0_client.my_client", "addons.0.sap_api.#", "0"),
					resource.TestCheckResourceAttr("auth0_client.my_client", "addons.0.sharepoint.#", "0"),
					resource.TestCheckResourceAttr("auth0_client.my_client", "addons.0.springcm.#", "0"),
					resource.TestCheckResourceAttr("auth0_client.my_client", "addons.0.wams.#", "0"),
					resource.TestCheckResourceAttr("auth0_client.my_client", "addons.0.zendesk.#", "0"),
					resource.TestCheckResourceAttr("auth0_client.my_client", "addons.0.zoom.#", "0"),
					resource.TestCheckResourceAttr("auth0_client.my_client", "addons.0.sso_integration.#", "0"),
					resource.TestCheckResourceAttr("auth0_client.my_client", "addons.0.box.#", "0"),
					resource.TestCheckResourceAttr("auth0_client.my_client", "addons.0.cloudbees.#", "0"),
					resource.TestCheckResourceAttr("auth0_client.my_client", "addons.0.concur.#", "0"),
					resource.TestCheckResourceAttr("auth0_client.my_client", "addons.0.dropbox.#", "0"),
					resource.TestCheckResourceAttr("auth0_client.my_client", "addons.0.wsfed.#", "0"),
					resource.TestCheckResourceAttr("auth0_client.my_client", "addons.0.samlp.#", "0"),
				),
			},
			{
				Config: acctest.ParseTestName(testAccUpdateClientWithAddonsThatRequireNoConfig, t.Name()),
				Check: resource.ComposeTestCheckFunc(
					resource.TestCheckResourceAttr("auth0_client.my_client", "name", fmt.Sprintf("Acceptance Test - SSO Integration - %s", t.Name())),
					resource.TestCheckResourceAttr("auth0_client.my_client", "app_type", "sso_integration"),
					resource.TestCheckResourceAttr("auth0_client.my_client", "addons.#", "1"),
					resource.TestCheckResourceAttr("auth0_client.my_client", "addons.0.aws.#", "0"),
					resource.TestCheckResourceAttr("auth0_client.my_client", "addons.0.azure_blob.#", "0"),
					resource.TestCheckResourceAttr("auth0_client.my_client", "addons.0.azure_sb.#", "0"),
					resource.TestCheckResourceAttr("auth0_client.my_client", "addons.0.rms.#", "0"),
					resource.TestCheckResourceAttr("auth0_client.my_client", "addons.0.mscrm.#", "0"),
					resource.TestCheckResourceAttr("auth0_client.my_client", "addons.0.slack.#", "0"),
					resource.TestCheckResourceAttr("auth0_client.my_client", "addons.0.sentry.#", "0"),
					resource.TestCheckResourceAttr("auth0_client.my_client", "addons.0.echosign.#", "0"),
					resource.TestCheckResourceAttr("auth0_client.my_client", "addons.0.egnyte.#", "0"),
					resource.TestCheckResourceAttr("auth0_client.my_client", "addons.0.firebase.#", "0"),
					resource.TestCheckResourceAttr("auth0_client.my_client", "addons.0.newrelic.#", "0"),
					resource.TestCheckResourceAttr("auth0_client.my_client", "addons.0.office365.#", "0"),
					resource.TestCheckResourceAttr("auth0_client.my_client", "addons.0.salesforce.#", "0"),
					resource.TestCheckResourceAttr("auth0_client.my_client", "addons.0.salesforce_api.#", "0"),
					resource.TestCheckResourceAttr("auth0_client.my_client", "addons.0.salesforce_sandbox_api.#", "0"),
					resource.TestCheckResourceAttr("auth0_client.my_client", "addons.0.layer.#", "0"),
					resource.TestCheckResourceAttr("auth0_client.my_client", "addons.0.sap_api.#", "0"),
					resource.TestCheckResourceAttr("auth0_client.my_client", "addons.0.sharepoint.#", "0"),
					resource.TestCheckResourceAttr("auth0_client.my_client", "addons.0.springcm.#", "0"),
					resource.TestCheckResourceAttr("auth0_client.my_client", "addons.0.wams.#", "0"),
					resource.TestCheckResourceAttr("auth0_client.my_client", "addons.0.zendesk.#", "0"),
					resource.TestCheckResourceAttr("auth0_client.my_client", "addons.0.zoom.#", "0"),
					resource.TestCheckResourceAttr("auth0_client.my_client", "addons.0.sso_integration.#", "0"),
					resource.TestCheckResourceAttr("auth0_client.my_client", "addons.0.box.#", "1"),
					resource.TestCheckResourceAttr("auth0_client.my_client", "addons.0.cloudbees.#", "1"),
					resource.TestCheckResourceAttr("auth0_client.my_client", "addons.0.concur.#", "1"),
					resource.TestCheckResourceAttr("auth0_client.my_client", "addons.0.dropbox.#", "1"),
					resource.TestCheckResourceAttr("auth0_client.my_client", "addons.0.wsfed.#", "1"),
				),
			},
		},
	})
}

func TestAccClientMetadataBehavior(t *testing.T) {
	acctest.Test(t, resource.TestCase{
		Steps: []resource.TestStep{
			{
				Config: acctest.ParseTestName(`
					resource "auth0_client" "my_client" {
						name = "Acceptance Test - Metadata - {{.testName}}"
						client_metadata = {
							foo = "zoo"
							bar = "baz"
						}
					}`, t.Name()),
				Check: resource.ComposeTestCheckFunc(
					resource.TestCheckResourceAttr("auth0_client.my_client", "name", fmt.Sprintf("Acceptance Test - Metadata - %s", t.Name())),
					resource.TestCheckResourceAttr("auth0_client.my_client", "client_metadata.%", "2"),
					resource.TestCheckResourceAttr("auth0_client.my_client", "client_metadata.foo", "zoo"),
					resource.TestCheckResourceAttr("auth0_client.my_client", "client_metadata.bar", "baz"),
				),
			},
			{
				Config: acctest.ParseTestName(`
					resource "auth0_client" "my_client" {
						name = "Acceptance Test - Metadata - {{.testName}}"
						client_metadata = {
							foo = "newZooButOldFoo"
							newBar = "newBaz"
						}
					}`, t.Name()),
				Check: resource.ComposeTestCheckFunc(
					resource.TestCheckResourceAttr("auth0_client.my_client", "name", fmt.Sprintf("Acceptance Test - Metadata - %s", t.Name())),
					resource.TestCheckResourceAttr("auth0_client.my_client", "client_metadata.%", "2"),
					resource.TestCheckResourceAttr("auth0_client.my_client", "client_metadata.foo", "newZooButOldFoo"),
					resource.TestCheckResourceAttr("auth0_client.my_client", "client_metadata.newBar", "newBaz"),
				),
			},
			{
				Config: acctest.ParseTestName(`
					resource "auth0_client" "my_client" {
						name = "Acceptance Test - Metadata - {{.testName}}"
						client_metadata = {
							bar = "baz"
						}
					}`, t.Name()),
				Check: resource.ComposeTestCheckFunc(
					resource.TestCheckResourceAttr("auth0_client.my_client", "name", fmt.Sprintf("Acceptance Test - Metadata - %s", t.Name())),
					resource.TestCheckResourceAttr("auth0_client.my_client", "client_metadata.%", "1"),
					resource.TestCheckResourceAttr("auth0_client.my_client", "client_metadata.bar", "baz"),
				),
			},
			{
				Config: acctest.ParseTestName(`
					resource "auth0_client" "my_client" {
						name = "Acceptance Test - Metadata - {{.testName}}"
						client_metadata = { }
					}`, t.Name()),
				Check: resource.ComposeTestCheckFunc(
					resource.TestCheckResourceAttr("auth0_client.my_client", "name", fmt.Sprintf("Acceptance Test - Metadata - %s", t.Name())),
					resource.TestCheckResourceAttr("auth0_client.my_client", "client_metadata.%", "0"),
				),
			},
		},
	})
}

const testAccCreateClientWithIsTokenEndpointIPHeaderTrustedSetToTrue = `
resource "auth0_client" "my_client_ip_header" {
  name = "Test IP Header Trusted - {{.testName}}"

  is_token_endpoint_ip_header_trusted = true
}
`

const testAccImportClientCredentialsForClientWithIsTokenEndpointIPHeaderTrustedSetToTrueOnCreate = `
resource "auth0_client" "my_client_ip_header" {
  name = "Test IP Header Trusted - {{.testName}}"

  is_token_endpoint_ip_header_trusted = true
}

resource "auth0_client_credentials" "my_client_ip_header_credentials" {
  client_id = auth0_client.my_client_ip_header.id

  authentication_method = "client_secret_post"
}
`

const testAccCreateNativeClientDefault = `
resource "auth0_client" "my_native_client" {
	name            = "Test Device Code Grant - {{.testName}}"
	app_type        = "native"
	grant_types     = ["urn:ietf:params:oauth:grant-type:device_code"]
	oidc_conformant = true
}
`

const testAccImportClientCredentialsForNativeClientDefault = `
resource "auth0_client" "my_native_client" {
	name            = "Test Device Code Grant - {{.testName}}"
	app_type        = "native"
	grant_types     = ["urn:ietf:params:oauth:grant-type:device_code"]
	oidc_conformant = true
}

resource "auth0_client_credentials" "my_native_client_credentials" {
  client_id = auth0_client.my_native_client.id

  authentication_method = "none"
}
`

const testAccCreateRegularWebAppClientDefault = `
resource "auth0_client" "my_rwa_client" {
	name            = "Test Regular Web Defaults - {{.testName}}"
	app_type        = "regular_web"
}
`

const testAccImportClientCredentialsForRegularWebAppClientDefault = `
resource "auth0_client" "my_rwa_client" {
	name            = "Test Regular Web Defaults - {{.testName}}"
	app_type        = "regular_web"
}

resource "auth0_client_credentials" "my_rwa_client_credentials" {
  client_id = auth0_client.my_rwa_client.id

  authentication_method = "client_secret_post"
}
`

func TestAccClientCanSetDefaultAuthMethodOnCreate(t *testing.T) {
	acctest.Test(t, resource.TestCase{
		Steps: []resource.TestStep{
			{
				Config: acctest.ParseTestName(testAccCreateClientWithIsTokenEndpointIPHeaderTrustedSetToTrue, t.Name()),
				Check: resource.ComposeTestCheckFunc(
					resource.TestCheckResourceAttr("auth0_client.my_client_ip_header", "name", fmt.Sprintf("Test IP Header Trusted - %s", t.Name())),
					resource.TestCheckResourceAttr("auth0_client.my_client_ip_header", "is_token_endpoint_ip_header_trusted", "true"),
				),
			},
			{
				Config:       acctest.ParseTestName(testAccImportClientCredentialsForClientWithIsTokenEndpointIPHeaderTrustedSetToTrueOnCreate, t.Name()),
				ResourceName: "auth0_client_credentials.my_client_ip_header_credentials",
				ImportState:  true,
				ImportStateIdFunc: func(state *terraform.State) (string, error) {
					clientID, err := acctest.ExtractResourceAttributeFromState(state, "auth0_client.my_client_ip_header", "id")
					assert.NoError(t, err)
					return clientID, nil
				},
				ImportStatePersist: true,
				Check: resource.ComposeTestCheckFunc(
					resource.TestCheckResourceAttr("auth0_client.my_client_ip_header", "name", fmt.Sprintf("Test IP Header Trusted - %s", t.Name())),
					resource.TestCheckResourceAttr("auth0_client.my_client_ip_header", "is_token_endpoint_ip_header_trusted", "true"),
					resource.TestCheckTypeSetElemAttrPair("auth0_client_credentials.my_client_ip_header_credentials", "client_id", "auth0_client.my_client_ip_header", "id"),
					resource.TestCheckResourceAttr("auth0_client_credentials.my_client_ip_header_credentials", "authentication_method", "client_secret_post"),
				),
			},
			{
				Config: acctest.ParseTestName(testAccCreateClientWithIsTokenEndpointIPHeaderTrustedSetToTrue, t.Name()), // Needed to reset the testing framework after the import state.
			},
			{
				Config: acctest.ParseTestName(testAccCreateNativeClientDefault, t.Name()),
				Check: resource.ComposeTestCheckFunc(
					resource.TestCheckResourceAttr("auth0_client.my_native_client", "name", fmt.Sprintf("Test Device Code Grant - %s", t.Name())),
					resource.TestCheckResourceAttr("auth0_client.my_native_client", "app_type", "native"),
					resource.TestCheckResourceAttr("auth0_client.my_native_client", "oidc_conformant", "true"),
					resource.TestCheckResourceAttr("auth0_client.my_native_client", "grant_types.#", "1"),
					resource.TestCheckResourceAttr("auth0_client.my_native_client", "grant_types.0", "urn:ietf:params:oauth:grant-type:device_code"),
				),
			},
			{
				Config:       acctest.ParseTestName(testAccImportClientCredentialsForNativeClientDefault, t.Name()),
				ResourceName: "auth0_client_credentials.my_native_client_credentials",
				ImportState:  true,
				ImportStateIdFunc: func(state *terraform.State) (string, error) {
					clientID, err := acctest.ExtractResourceAttributeFromState(state, "auth0_client.my_native_client", "id")
					assert.NoError(t, err)
					return clientID, nil
				},
				ImportStatePersist: true,
				Check: resource.ComposeTestCheckFunc(
					resource.TestCheckResourceAttr("auth0_client.my_native_client", "name", fmt.Sprintf("Test Device Code Grant - %s", t.Name())),
					resource.TestCheckResourceAttr("auth0_client.my_native_client", "app_type", "native"),
					resource.TestCheckResourceAttr("auth0_client.my_native_client", "oidc_conformant", "true"),
					resource.TestCheckResourceAttr("auth0_client.my_native_client", "grant_types.#", "1"),
					resource.TestCheckResourceAttr("auth0_client.my_native_client", "grant_types.0", "urn:ietf:params:oauth:grant-type:device_code"),
					resource.TestCheckTypeSetElemAttrPair("auth0_client_credentials.my_native_client_credentials", "client_id", "auth0_client.my_native_client", "id"),
					resource.TestCheckResourceAttr("auth0_client_credentials.my_native_client_credentials", "authentication_method", "none"),
				),
			},
			{
				Config: acctest.ParseTestName(testAccCreateNativeClientDefault, t.Name()), // Needed to reset the testing framework after the import state.
			},
			{
				Config: acctest.ParseTestName(testAccCreateRegularWebAppClientDefault, t.Name()),
				Check: resource.ComposeTestCheckFunc(
					resource.TestCheckResourceAttr("auth0_client.my_rwa_client", "name", fmt.Sprintf("Test Regular Web Defaults - %s", t.Name())),
					resource.TestCheckResourceAttr("auth0_client.my_rwa_client", "app_type", "regular_web"),
				),
			},
			{
				Config:       acctest.ParseTestName(testAccImportClientCredentialsForRegularWebAppClientDefault, t.Name()),
				ResourceName: "auth0_client_credentials.my_rwa_client_credentials",
				ImportState:  true,
				ImportStateIdFunc: func(state *terraform.State) (string, error) {
					clientID, err := acctest.ExtractResourceAttributeFromState(state, "auth0_client.my_rwa_client", "id")
					assert.NoError(t, err)
					return clientID, nil
				},
				ImportStatePersist: true,
				Check: resource.ComposeTestCheckFunc(
					resource.TestCheckResourceAttr("auth0_client.my_rwa_client", "name", fmt.Sprintf("Test Regular Web Defaults - %s", t.Name())),
					resource.TestCheckResourceAttr("auth0_client.my_rwa_client", "app_type", "regular_web"),
					resource.TestCheckTypeSetElemAttrPair("auth0_client_credentials.my_rwa_client_credentials", "client_id", "auth0_client.my_rwa_client", "id"),
					resource.TestCheckResourceAttr("auth0_client_credentials.my_rwa_client_credentials", "authentication_method", "client_secret_post"),
				),
			},
			{
				Config: acctest.ParseTestName(testAccCreateRegularWebAppClientDefault, t.Name()), // Needed to reset the testing framework after the import state.
			},
		},
	})
}

const testAccCreateClientWithDefaultOrganization = `
resource "auth0_organization" "my_org" {
	name         = "temp-org"
	display_name = "temp-org"
}

data "auth0_organization" "my_org" {
	depends_on = [ resource.auth0_organization.my_org ]
	name = "temp-org"
}

resource "auth0_client" "my_client" {
	depends_on = [ data.auth0_organization.my_org ]
    name = "Acceptance Test - DefaultOrganization - {{.testName}}"
    default_organization {
        flows = ["client_credentials"]
        organization_id = data.auth0_organization.my_org.id
    }
}
`

const testAccUpdateClientWithDefaultOrganization = `
resource "auth0_organization" "my_new_org" {
	name         = "temp-new-org"
	display_name = "temp-new-org"
}

data "auth0_organization" "my_new_org" {
	depends_on = [ resource.auth0_organization.my_new_org ]
	name = "temp-new-org"
}

resource "auth0_client" "my_client" {
	depends_on = [ data.auth0_organization.my_new_org ]
    name = "Acceptance Test - DefaultOrganization - {{.testName}}"
    default_organization {
        flows = ["client_credentials"]
        organization_id = data.auth0_organization.my_new_org.id
    }
}
`

const testAccUpdateClientRemoveDefaultOrganization = `
resource "auth0_client" "my_client" {
    name = "Acceptance Test - DefaultOrganization - {{.testName}}"
    default_organization {
		disable = true
    }
}
`

const testAccUpdateClientDefaultOrganizationFlowsOnly = `
resource "auth0_client" "my_client" {
   name = "Acceptance Test - DefaultOrganization - {{.testName}}"
   default_organization {
		flows = ["client_credentials"]
   }
}
`

const testAccUpdateClientDefaultOrganizationOrgIDOnly = `
resource "auth0_client" "my_client" {
   name = "Acceptance Test - DefaultOrganization - {{.testName}}"
   default_organization {
       organization_id = "org_z5YvxlXPO0NspoIa"
   }
}
`

const testAccCreateClientWithTokenQuota = `
resource "auth0_client" "my_client" {
	name      = "Acceptance Test - Token Quota - {{.testName}}"
	app_type  = "non_interactive"
	token_quota {
		client_credentials {
			enforce = true
			per_hour = 100
			per_day = 2000
		}
	}
}
`

const testAccUpdateClientWithTokenQuota = `
resource "auth0_client" "my_client" {
	name      = "Acceptance Test - Token Quota - {{.testName}}"
	app_type  = "non_interactive"
	token_quota {
		client_credentials {
			enforce = false
			per_hour = 50
			per_day = 1000
		}
	}
}
`

const testAccClientWithTokenQuotaRemoved = `
resource "auth0_client" "my_client" {
	name      = "Acceptance Test - Token Quota - {{.testName}}"
	app_type  = "non_interactive"
}
`

func TestAccClientTokenQuota(t *testing.T) {
	acctest.Test(t, resource.TestCase{
		Steps: []resource.TestStep{
			{
				Config: acctest.ParseTestName(testAccCreateClientWithTokenQuota, t.Name()),
				Check: resource.ComposeTestCheckFunc(
					resource.TestCheckResourceAttr("auth0_client.my_client", "name", fmt.Sprintf("Acceptance Test - Token Quota - %s", t.Name())),
					resource.TestCheckResourceAttr("auth0_client.my_client", "app_type", "non_interactive"),
					resource.TestCheckResourceAttr("auth0_client.my_client", "token_quota.#", "1"),
					resource.TestCheckResourceAttr("auth0_client.my_client", "token_quota.0.client_credentials.#", "1"),
					resource.TestCheckResourceAttr("auth0_client.my_client", "token_quota.0.client_credentials.0.enforce", "true"),
					resource.TestCheckResourceAttr("auth0_client.my_client", "token_quota.0.client_credentials.0.per_hour", "100"),
					resource.TestCheckResourceAttr("auth0_client.my_client", "token_quota.0.client_credentials.0.per_day", "2000"),
				),
			},
			{
				Config: acctest.ParseTestName(testAccUpdateClientWithTokenQuota, t.Name()),
				Check: resource.ComposeTestCheckFunc(
					resource.TestCheckResourceAttr("auth0_client.my_client", "name", fmt.Sprintf("Acceptance Test - Token Quota - %s", t.Name())),
					resource.TestCheckResourceAttr("auth0_client.my_client", "app_type", "non_interactive"),
					resource.TestCheckResourceAttr("auth0_client.my_client", "token_quota.#", "1"),
					resource.TestCheckResourceAttr("auth0_client.my_client", "token_quota.0.client_credentials.#", "1"),
					resource.TestCheckResourceAttr("auth0_client.my_client", "token_quota.0.client_credentials.0.enforce", "false"),
					resource.TestCheckResourceAttr("auth0_client.my_client", "token_quota.0.client_credentials.0.per_hour", "50"),
					resource.TestCheckResourceAttr("auth0_client.my_client", "token_quota.0.client_credentials.0.per_day", "1000"),
				),
			},
			{
				Config: acctest.ParseTestName(testAccClientWithTokenQuotaRemoved, t.Name()),
				Check: resource.ComposeTestCheckFunc(
					resource.TestCheckResourceAttr("auth0_client.my_client", "name", fmt.Sprintf("Acceptance Test - Token Quota - %s", t.Name())),
					resource.TestCheckResourceAttr("auth0_client.my_client", "app_type", "non_interactive"),
					resource.TestCheckResourceAttr("auth0_client.my_client", "token_quota.#", "0"),
				),
			},
		},
	})
}

func TestAccClientWithDefaultOrganization(t *testing.T) {
	acctest.Test(t, resource.TestCase{
		Steps: []resource.TestStep{
			{
				Config: acctest.ParseTestName(testAccCreateClientWithDefaultOrganization, t.Name()),
				Check: resource.ComposeTestCheckFunc(

					resource.TestCheckResourceAttr("auth0_client.my_client", "name", fmt.Sprintf("Acceptance Test - DefaultOrganization - %s", t.Name())),
					resource.TestCheckResourceAttr("auth0_client.my_client", "default_organization.0.flows.0", "client_credentials"),
					resource.TestCheckResourceAttrSet("auth0_client.my_client", "default_organization.0.organization_id"),
				),
			},
			{
				Config: acctest.ParseTestName(testAccUpdateClientWithDefaultOrganization, t.Name()),
				Check: resource.ComposeTestCheckFunc(

					resource.TestCheckResourceAttr("auth0_client.my_client", "name", fmt.Sprintf("Acceptance Test - DefaultOrganization - %s", t.Name())),
					resource.TestCheckResourceAttr("auth0_client.my_client", "default_organization.0.flows.0", "client_credentials"),
					resource.TestCheckResourceAttrSet("auth0_client.my_client", "default_organization.0.organization_id"),
				),
			},
			{
				Config: acctest.ParseTestName(testAccUpdateClientRemoveDefaultOrganization, t.Name()),
				Check: resource.ComposeTestCheckFunc(

					resource.TestCheckResourceAttr("auth0_client.my_client", "name", fmt.Sprintf("Acceptance Test - DefaultOrganization - %s", t.Name())),
					resource.TestCheckResourceAttr("auth0_client.my_client", "default_organization.0.disable", "true"),
					resource.TestCheckResourceAttr("auth0_client.my_client", "default_organization.0.flows.#", "0"),
					resource.TestCheckResourceAttr("auth0_client.my_client", "default_organization.0.organization_id", ""),
				),
			},
			{
				Config:      acctest.ParseTestName(testAccUpdateClientDefaultOrganizationFlowsOnly, t.Name()),
				ExpectError: regexp.MustCompile("400 Bad Request"),
			},
			{
				Config:      acctest.ParseTestName(testAccUpdateClientDefaultOrganizationOrgIDOnly, t.Name()),
				ExpectError: regexp.MustCompile("400 Bad Request"),
			},
		},
	})
}

const testAccCreateClientWithOIDCLogout = `
resource "auth0_client" "my_client" {
	name      = "Acceptance Test - OIDC Logout - {{.testName}}"
	app_type  = "spa"

	oidc_logout {
    	backchannel_logout_urls = ["https://auth0.test/all/logout"]
		backchannel_logout_initiators {
			mode = "all"
		}
    }
}
`

const testAccUpdateClientWithOIDCLogout = `
resource "auth0_client" "my_client" {
	name      = "Acceptance Test - OIDC Logout - {{.testName}}"
	app_type  = "spa"

	oidc_logout {
		backchannel_logout_urls = ["https://auth0.test/custom/logout"]
		backchannel_logout_initiators {
			mode = "custom"
			selected_initiators = ["rp-logout", "idp-logout", "password-changed", "session-expired"]
		}
	}
}
`
const testAccUpdateClientWithOIDCLogoutWhenRemovedFromConfig = `
resource "auth0_client" "my_client" {
	name      = "Acceptance Test - OIDC Logout - {{.testName}}"
	app_type  = "spa"
}
`

func TestAccClientOIDCLogout(t *testing.T) {
	acctest.Test(t, resource.TestCase{
		Steps: []resource.TestStep{
			{
				Config: acctest.ParseTestName(testAccCreateClientWithOIDCLogout, t.Name()),
				Check: resource.ComposeTestCheckFunc(
					resource.TestCheckResourceAttr("auth0_client.my_client", "name", fmt.Sprintf("Acceptance Test - OIDC Logout - %s", t.Name())),
					resource.TestCheckResourceAttr("auth0_client.my_client", "app_type", "spa"),
					resource.TestCheckResourceAttr("auth0_client.my_client", "oidc_logout.#", "1"),
					resource.TestCheckResourceAttr("auth0_client.my_client", "oidc_logout.0.backchannel_logout_urls.#", "1"),
					resource.TestCheckResourceAttr("auth0_client.my_client", "oidc_logout.0.backchannel_logout_urls.0", "https://auth0.test/all/logout"),
					resource.TestCheckResourceAttr("auth0_client.my_client", "oidc_logout.0.backchannel_logout_initiators.#", "1"),
					resource.TestCheckResourceAttr("auth0_client.my_client", "oidc_logout.0.backchannel_logout_initiators.0.mode", "all"),
					resource.TestCheckResourceAttr("auth0_client.my_client", "oidc_logout.0.backchannel_logout_initiators.0.selected_initiators.#", "0"),
				),
			},
			{
				Config: acctest.ParseTestName(testAccUpdateClientWithOIDCLogout, t.Name()),
				Check: resource.ComposeTestCheckFunc(
					resource.TestCheckResourceAttr("auth0_client.my_client", "name", fmt.Sprintf("Acceptance Test - OIDC Logout - %s", t.Name())),
					resource.TestCheckResourceAttr("auth0_client.my_client", "app_type", "spa"),
					resource.TestCheckResourceAttr("auth0_client.my_client", "oidc_logout.#", "1"),
					resource.TestCheckResourceAttr("auth0_client.my_client", "oidc_logout.0.backchannel_logout_urls.#", "1"),
					resource.TestCheckResourceAttr("auth0_client.my_client", "oidc_logout.0.backchannel_logout_urls.0", "https://auth0.test/custom/logout"),
					resource.TestCheckResourceAttr("auth0_client.my_client", "oidc_logout.0.backchannel_logout_initiators.#", "1"),
					resource.TestCheckResourceAttr("auth0_client.my_client", "oidc_logout.0.backchannel_logout_initiators.0.mode", "custom"),
					resource.TestCheckResourceAttr("auth0_client.my_client", "oidc_logout.0.backchannel_logout_initiators.0.selected_initiators.#", "4"),
				),
			},
			{
				Config: acctest.ParseTestName(testAccUpdateClientWithOIDCLogoutWhenRemovedFromConfig, t.Name()),
				Check: resource.ComposeTestCheckFunc(
					resource.TestCheckResourceAttr("auth0_client.my_client", "name", fmt.Sprintf("Acceptance Test - OIDC Logout - %s", t.Name())),
					resource.TestCheckResourceAttr("auth0_client.my_client", "app_type", "spa"),
					resource.TestCheckResourceAttr("auth0_client.my_client", "oidc_logout.#", "1"),
				),
			},
		},
	})
}

const testAccCreateClientWithSessionTransfer = `
resource "auth0_client" "my_client" {
	name      = "Acceptance Test - Session Transfer - {{.testName}}"
	app_type  = "native"
	session_transfer {

	}
}`

const testAccUpdateClientWithSessionTransfer = `
resource "auth0_client" "my_client" {
	name      = "Acceptance Test - Session Transfer - {{.testName}}"
	app_type  = "native"
	session_transfer {
		can_create_session_transfer_token = true
		allowed_authentication_methods = ["cookie", "query"]
		enforce_device_binding = "asn"
		allow_refresh_token               = true
	}
}`

const testAccUpdateClientWithSessionTransfer1 = `
resource "auth0_client" "my_client" {
	name      = "Acceptance Test - Session Transfer - {{.testName}}"
	app_type  = "native"
	session_transfer {
		can_create_session_transfer_token = false
		enforce_device_binding = "none"
		allowed_authentication_methods = []
	}
}`

const testAccUpdateClientWithSessionTransfer2 = `
resource "auth0_client" "my_client" {
	name      = "Acceptance Test - Session Transfer - {{.testName}}"
	app_type  = "native"
	session_transfer {
		can_create_session_transfer_token = true
		enforce_device_binding = "ip"
		allowed_authentication_methods = ["query"]
	}
}`

const testAccUpdateClientWithSessionTransfer3 = `
resource "auth0_client" "my_client" {
	name      = "Acceptance Test - Session Transfer - {{.testName}}"
	app_type  = "native"
}`

const testAccUpdateClientWithSessionTransferFalse = `
resource "auth0_client" "my_client" {
  name      = "Acceptance Test - Session Transfer - {{.testName}}"
  app_type  = "native"
  session_transfer {
    can_create_session_transfer_token = false
    allowed_authentication_methods    = []
    enforce_device_binding            = "none"
    allow_refresh_token               = false
  }
}
`

<<<<<<< HEAD

=======
>>>>>>> 1aa9c5ca
func TestAccClientSessionTransfer(t *testing.T) {
	acctest.Test(t, resource.TestCase{
		Steps: []resource.TestStep{
			{
				Config: acctest.ParseTestName(testAccCreateClientWithSessionTransfer, t.Name()),
				Check: resource.ComposeTestCheckFunc(
					resource.TestCheckResourceAttr("auth0_client.my_client", "name", fmt.Sprintf("Acceptance Test - Session Transfer - %s", t.Name())),
					resource.TestCheckResourceAttr("auth0_client.my_client", "app_type", "native"),
					resource.TestCheckResourceAttr("auth0_client.my_client", "session_transfer.0.can_create_session_transfer_token", "false"),
					resource.TestCheckResourceAttr("auth0_client.my_client", "session_transfer.0.allowed_authentication_methods.#", "0"),
					resource.TestCheckResourceAttr("auth0_client.my_client", "session_transfer.0.enforce_device_binding", "ip"),
<<<<<<< HEAD
					resource.TestCheckResourceAttr("auth0_client.my_client", "session_transfer.0.allow_refresh_token", "true"),
=======
					resource.TestCheckResourceAttr("auth0_client.my_client", "session_transfer.0.allow_refresh_token", "false"),
>>>>>>> 1aa9c5ca
				),
			},
			{
				Config: acctest.ParseTestName(testAccUpdateClientWithSessionTransfer, t.Name()),
				Check: resource.ComposeTestCheckFunc(
					resource.TestCheckResourceAttr("auth0_client.my_client", "name", fmt.Sprintf("Acceptance Test - Session Transfer - %s", t.Name())),
					resource.TestCheckResourceAttr("auth0_client.my_client", "app_type", "native"),
					resource.TestCheckResourceAttr("auth0_client.my_client", "session_transfer.0.can_create_session_transfer_token", "true"),
					resource.TestCheckResourceAttr("auth0_client.my_client", "session_transfer.0.allowed_authentication_methods.#", "2"),
					resource.TestCheckResourceAttr("auth0_client.my_client", "session_transfer.0.enforce_device_binding", "asn"),
				),
			},
			{
				Config: acctest.ParseTestName(testAccUpdateClientWithSessionTransfer1, t.Name()),
				Check: resource.ComposeTestCheckFunc(
					resource.TestCheckResourceAttr("auth0_client.my_client", "name", fmt.Sprintf("Acceptance Test - Session Transfer - %s", t.Name())),
					resource.TestCheckResourceAttr("auth0_client.my_client", "app_type", "native"),
					resource.TestCheckResourceAttr("auth0_client.my_client", "session_transfer.0.can_create_session_transfer_token", "false"),
					resource.TestCheckResourceAttr("auth0_client.my_client", "session_transfer.0.enforce_device_binding", "none"),
					resource.TestCheckResourceAttr("auth0_client.my_client", "session_transfer.0.allowed_authentication_methods.#", "0"),
				),
			},
			{
				Config: acctest.ParseTestName(testAccUpdateClientWithSessionTransfer2, t.Name()),
				Check: resource.ComposeTestCheckFunc(
					resource.TestCheckResourceAttr("auth0_client.my_client", "name", fmt.Sprintf("Acceptance Test - Session Transfer - %s", t.Name())),
					resource.TestCheckResourceAttr("auth0_client.my_client", "app_type", "native"),
					resource.TestCheckResourceAttr("auth0_client.my_client", "session_transfer.0.can_create_session_transfer_token", "true"),
					resource.TestCheckResourceAttr("auth0_client.my_client", "session_transfer.0.enforce_device_binding", "ip"),
					resource.TestCheckResourceAttr("auth0_client.my_client", "session_transfer.0.allowed_authentication_methods.0", "query"),
				),
			},
			{
				Config: acctest.ParseTestName(testAccUpdateClientWithSessionTransfer3, t.Name()),
				Check: resource.ComposeTestCheckFunc(
					resource.TestCheckResourceAttr("auth0_client.my_client", "name", fmt.Sprintf("Acceptance Test - Session Transfer - %s", t.Name())),
					resource.TestCheckResourceAttr("auth0_client.my_client", "app_type", "native"),
					resource.TestCheckResourceAttr("auth0_client.my_client", "session_transfer.#", "0"),
				),
			},
			{
				Config: acctest.ParseTestName(testAccUpdateClientWithSessionTransferFalse, t.Name()),
				Check: resource.ComposeTestCheckFunc(
<<<<<<< HEAD
				  resource.TestCheckResourceAttr("auth0_client.my_client", "name", fmt.Sprintf("Acceptance Test - Session Transfer - %s", t.Name())),
				  resource.TestCheckResourceAttr("auth0_client.my_client", "session_transfer.0.allow_refresh_token", "false"),
				),
			  },
			  
=======
					resource.TestCheckResourceAttr("auth0_client.my_client", "name", fmt.Sprintf("Acceptance Test - Session Transfer - %s", t.Name())),
					resource.TestCheckResourceAttr("auth0_client.my_client", "session_transfer.0.allow_refresh_token", "false"),
				),
			},
>>>>>>> 1aa9c5ca
		},
	})
}<|MERGE_RESOLUTION|>--- conflicted
+++ resolved
@@ -2712,10 +2712,6 @@
 }
 `
 
-<<<<<<< HEAD
-
-=======
->>>>>>> 1aa9c5ca
 func TestAccClientSessionTransfer(t *testing.T) {
 	acctest.Test(t, resource.TestCase{
 		Steps: []resource.TestStep{
@@ -2727,11 +2723,7 @@
 					resource.TestCheckResourceAttr("auth0_client.my_client", "session_transfer.0.can_create_session_transfer_token", "false"),
 					resource.TestCheckResourceAttr("auth0_client.my_client", "session_transfer.0.allowed_authentication_methods.#", "0"),
 					resource.TestCheckResourceAttr("auth0_client.my_client", "session_transfer.0.enforce_device_binding", "ip"),
-<<<<<<< HEAD
-					resource.TestCheckResourceAttr("auth0_client.my_client", "session_transfer.0.allow_refresh_token", "true"),
-=======
 					resource.TestCheckResourceAttr("auth0_client.my_client", "session_transfer.0.allow_refresh_token", "false"),
->>>>>>> 1aa9c5ca
 				),
 			},
 			{
@@ -2775,18 +2767,10 @@
 			{
 				Config: acctest.ParseTestName(testAccUpdateClientWithSessionTransferFalse, t.Name()),
 				Check: resource.ComposeTestCheckFunc(
-<<<<<<< HEAD
-				  resource.TestCheckResourceAttr("auth0_client.my_client", "name", fmt.Sprintf("Acceptance Test - Session Transfer - %s", t.Name())),
-				  resource.TestCheckResourceAttr("auth0_client.my_client", "session_transfer.0.allow_refresh_token", "false"),
-				),
-			  },
-			  
-=======
 					resource.TestCheckResourceAttr("auth0_client.my_client", "name", fmt.Sprintf("Acceptance Test - Session Transfer - %s", t.Name())),
 					resource.TestCheckResourceAttr("auth0_client.my_client", "session_transfer.0.allow_refresh_token", "false"),
 				),
 			},
->>>>>>> 1aa9c5ca
 		},
 	})
 }