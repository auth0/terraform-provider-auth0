--- conflicted
+++ resolved
@@ -74,19 +74,9 @@
 
 	userID := data.Get("user_id").(string)
 
-<<<<<<< HEAD
-	if !data.HasChange("permissions") {
-		return nil
-	}
-
 	mutex := meta.(*config.Config).GetMutex()
 	mutex.Lock(userID + "-permissions")
 	defer mutex.Unlock(userID + "-permissions")
-=======
-	mutex.Lock(userID)
-	defer mutex.Unlock(userID)
->>>>>>> 37fb3096
-
 	toAdd, toRemove := value.Difference(data, "permissions")
 
 	var rmPermissions []*management.Permission
