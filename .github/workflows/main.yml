name: Main Workflow

on:
  pull_request: {}
  push:
    branches: ["main", "v1"]

jobs:
  checks:
    name: Checks
    runs-on: ubuntu-latest
    steps:
      - name: Check out the code
        uses: actions/checkout@v3

      - name: Set up Go
        uses: actions/setup-go@v4
        with:
          go-version-file: go.mod
          check-latest: true

      - name: Check that docs were generated
        run: make check-docs

      - name: Check for linting errors
<<<<<<< HEAD
        uses: golangci/golangci-lint-action@3a919529898de77ec3da873e3063ca4b10e7f5cc # pin@3.7.0
=======
        uses: golangci/golangci-lint-action@639cd343e1d3b897ff35927a75193d57cfcba299 # pin@3.6.0
>>>>>>> 59b2dbc2
        with:
          version: latest
          args: -v -c .golangci.yml

  tests:
    name: Tests
    runs-on: ubuntu-latest
    steps:
      - name: Check out the code
        uses: actions/checkout@v3

      - name: Set up Go
        uses: actions/setup-go@v4
        with:
          go-version-file: go.mod
          check-latest: true

      - name: Run tests
        run: make test-acc

      - name: Update codecov report
        uses: codecov/codecov-action@eaaf4bedf32dbdc6b720b63067d99c4d77d6047d # pin@3.1.4
        with:
          token: ${{ secrets.CODECOV_TOKEN }}
          files: ./coverage.out
          fail_ci_if_error: false
          verbose: true<|MERGE_RESOLUTION|>--- conflicted
+++ resolved
@@ -23,11 +23,7 @@
         run: make check-docs
 
       - name: Check for linting errors
-<<<<<<< HEAD
         uses: golangci/golangci-lint-action@3a919529898de77ec3da873e3063ca4b10e7f5cc # pin@3.7.0
-=======
-        uses: golangci/golangci-lint-action@639cd343e1d3b897ff35927a75193d57cfcba299 # pin@3.6.0
->>>>>>> 59b2dbc2
         with:
           version: latest
           args: -v -c .golangci.yml
